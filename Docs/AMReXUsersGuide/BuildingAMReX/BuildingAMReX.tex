
In this chapter, we discuss \amrex's build systems.  There are three
ways to use \amrex.  The approach used by \amrex\ developers uses GNU
Make.  There is no installation step in this approach.  Application
codes adopt \amrex's build system and compile \amrex\ while compiling
their own codes.  This will be discussed in more detail in
Section~\ref{sec:build:make}.  The second approach is to build \amrex\
into a library and install it (Section~\ref{sec:build:lib}).  Then an
application code uses its own build system and links \amrex\ as an
external library.  \amrex\ can also be built with Cmake
(Section~\ref{sec:build:cmake}).

\section{Building with GNU Make}
\label{sec:build:make}

In this build approach, you write your own make files defining a
number of variables and rules.  Then you invoke {\tt make} to start
the building process.  This will result in an executable upon
successful completion.  The temporary files generated in the building
process are stored in a temporary directory named {\tt
  tmp\_build\_dir}.

\subsection{Dissecting a Simple Make File}

An example of building with GNU Make can be found in {\tt
  amrex/Tutorials/Basic/HelloWorld\_C}.  Table~\ref{tab:makevarimp}
shows a list of important variables.
\begin{table}[t]
  \centering
  \begin{tabular}{lcc}
    Variable & Value & Default \\
    \hline
    {\tt AMREX\_HOME} & Path to amrex & environment \\
    {\tt COMP} & {\tt gnu}, {\tt cray}, {\tt ibm}, {\tt intel}, {\tt llvm}, or {\tt pgi} & none \\
    {\tt DEBUG} & {\tt TRUE} or {\tt FALSE} & {\tt TRUE} \\
    {\tt DIM} & 1 or 2 or 3 & none \\
    {\tt USE\_MPI} & {\tt TRUE} or {\tt FALSE} & {\tt FALSE} \\
    {\tt USE\_OMP} & {\tt TRUE} or {\tt FALSE} & {\tt FALSE} \\
    \hline
  \end{tabular}
  \caption{\label{tab:makevarimp} Important make variables}
\end{table}

At the beginning of {\tt
  amrex/Tutorials/Basic/HelloWorld\_C/GNUmakefile}, {\tt AMREX\_HOME}
is set to the path to the top directory of \amrex.  Note that in the
example {\tt ?=} is a conditional variable assignment operator that
only has an effect if {\tt AMREX\_HOME} has not been defined
(including in the environment).  One can also set {\tt AMREX\_HOME} 
as an environment variable.  For example in bash, 
one can set {\tt export AMREX\_HOME=/path/to/amrex}; in tcsh one can set
{\tt setenv AMREX\_HOME /path/to/amrex}.

One must set the {\tt COMP} variable to choose a compiler.  Currently
the list of supported compilers includes {\tt gnu}, {\tt cray}, {\tt
  ibm}, {\tt intel}, {\tt llvm}, and {\tt pgi}.  One must also set the
{\tt DIM} variable to either 1, 2, or 3, depending on the
dimensionality of the problem.

Variables {\tt DEBUG}, {\tt USE\_MPI} and {\tt USE\_OMP} are optional
with default set to {\tt TRUE}, {\tt FALSE} and {\tt FALSE},
respectively.  The meaning of these variables should be obvious.  
When {\tt DEBUG = TRUE}, aggressive compiler optimization flags are turned
off and assertions in \amrex\ source code are turned on.  For
production runs, {\tt DEBUG} should be set to {\tt FALSE}.

After defining these make variables, a number of files, {\tt
  Make.defs}, {\tt Make.package} and {\tt Make.rules}, are included in
{\tt GNUmakefile}.  \amrex\-based applications do not need to include
all directories in \amrex; an application which does not use particles,
for example, does not need to include files from the {\tt Particle}
directory in its build.
In this simple example, we only need to include {\tt
  \$(AMREX\_HOME)/Src/Base/Make.package}.  An application code also
has its own {\tt Make.package} file (e.g., {\tt ./Make.package} in
this example) to append source files to the build system using
operator {\tt +=}.  Variables for various source files are shown
below.
\begin{quote}
\begin{description}
\item [{CEXE\_sources}] \cpp\ source files.  Note that \cpp\
  source files are assumed to have a {\tt .cpp} extension.
\item [{CEXE\_headers}] \cpp\ headers with {\tt .h} or {\tt .H} extension.
\item [{cEXE\_sources}] C source files with {\tt .c} extension.
\item [{cEXE\_headers}] C headers with {\tt .h} extension.
\item [{f90EXE\_sources}] Free format Fortran source with {\tt
    .f90} extension.
\item [{F90EXE\_sources}] Free format Fortran source with {\tt
    .F90} extension.  Note that these Fortran files will go through
  preprocessing.
\end{description}
\end{quote}
In this simple example, the extra source file, {\tt main.cpp} is in
the current directory that is already in the build system's search
path.  If this example has files in a subdirectory (e.g., {\tt
  mysrcdir}), you will then need to add the following to {\tt
  Make.package}. 
\begin{verbatim}
    VPATH_LOCATIONS += mysrcdir
    INCLUDE_LOCATIONS += mysrcdir
\end{verbatim}
Here {\tt VPATH\_LOCATIONS} and {\tt INCLUDE\_LOCATIONS} are the search
path for source and header files, respectively.

\subsection{Tweaking Make System}

The GNU Make build system is located at {\tt amrex/Tools/GNUMake}.
You can read {\tt README.md} and the make files there for more
information.  Here we will give a brief overview.

Besides building executable, other common make commands include:
\begin{quote}
\begin{description}
  \item[make clean] This removes the executable, {\tt .o} files, and
    the temporarily generated files.  Note that one can add additional
    targets to this rule by using the double colon (::)
  \item[make realclean] This removes all files generated by make.
  \item[make help] This shows the rules for compilation.
  \item[make print-xxx] This shows the value of variable {\tt xxx}.  This is
    very useful for debugging and tweaking the make system.
\end{description}
\end{quote}

Compiler flags are set in {\tt amrex/Tools/GNUMake/comps/}.  Note that
variables like {\tt CC} and {\tt CFLAGS} are reset in that directory
and their values in environment variables are disregarded. Site
specific setups (e.g., MPI installation) are in {\tt
  amrex/Tools/GNUMake/sites/}, which includes a generic setup in {\tt
  Make.unknown}.  You can override the setup by having your own {\tt
  sites/Make.\$(host\_name)} file, where variable {\tt host\_name} is your
host name in the make system and can be found via {\tt make
  print-host\_name}.  You can also have a {\tt
  amrex/Tools/GNUMake/Make.local} file to override various variables.
See {\tt amrex/Tools/GNUMake/Make.local.template} for an example.

\section{Building {\tt libamrex}}
\label{sec:build:lib}

If an application code already has its own elaborated build system and
wants to use \amrex\ as an external library, this might be your
choice.  In this approach, one runs {\tt ./configure}, followed by
{\tt make} and {\tt make install}.  In the top \amrex\ directory, one
can run {\tt ./configure -h} to show the various options for the {\tt
  configure} script.  This approach is built on the \amrex\ GNU Make
system.  Thus Section~\ref{sec:build:make} is recommended if any fine
tuning is needed.

\section{Building with CMake}
\label{sec:build:cmake}

An alternative to the approach described in Section~\ref{sec:build:lib}
is to install \amrex\ as an external library by using the CMake build system.
A CMake build is a two-steps process. First {\tt cmake} is invoked to create 
configuration files and makefiles in a chosen directory ({\tt builddir}). 
This is roughly equivalent to running  {\tt ./configure} (see Section
~\ref{sec:build:lib}). Next, the actual build and installation are performed
by issuing {\tt make install} from within {\tt builddir}. This will install
the library files in a chosen installation directory ({\tt
  installdir}). If no installation path is provided by the user,
\amrex\ will be installed in {\tt /path/to/amrex/installdir}.
The CMake build process is summarized as follow:
\begin{verbatim}
mkdir /path/to/builddir
cd    /path/to/builddir
<<<<<<< HEAD
cmake [options] -DCMAKE_INSTALL_PREFIX:PATH=<path/to/installdir>  /path/to/amrex 
=======
cmake [options] -DCMAKE_INSTALL_PREFIX:PATH=/path/to/installdir  /path/to/amrex 
>>>>>>> b301eca4
make install
\end{verbatim} 
In the above snippet, {\tt [options]} indicates one or more options for the customization
of the build, as described in Subsection~\ref{sec:build:cmake:options}. 
Although the \amrex\ source could be used as build directory, we advise against doing so.
After the installation is complete, {\tt builddir} can be removed. 
\subsection{Customization options}
\label{sec:build:cmake:options}
\amrex\ configuration settings may be specified on the command line with the {\tt -D} option.
For example, one can enable OpenMP support as follows:
\begin{verbatim}
<<<<<<< HEAD
cmake -DENABLE_OMP=1 -DCMAKE_INSTALL_PREFIX:PATH=<path/to/installdir>  /path/to/amrex 
=======
cmake -DENABLE_OMP=1 -DCMAKE_INSTALL_PREFIX:PATH=/path/to/installdir  /path/to/amrex 
>>>>>>> b301eca4
\end{verbatim} 
The list of available option is reported in Table~\ref{tab:cmakevar}.
\begin{table}[h!]
  \centering
 { \small
  \begin{tabular}{llcc}
    Option name & Description & Defaults & Possible values  \\
    \hline
<<<<<<< HEAD
    {\tt CMAKE\_BUILD\_TYPE} & Type of \amrex\ build & Debug & Debug,Release \\    
    {\tt BL\_SPACEDIM} & Dimension of \amrex\ build & 3 & 2,3 \\
    {\tt ENABLE\_DP} & Enable double precision & 1 & 0,1 \\
    {\tt ENABLE\_MPI} & Enable build with MPI & 1 & 0,1 \\
    {\tt ENABLE\_OMP} & Enable build with OpenMP & 0 & 0,1 \\
    {\tt ENABLE\_PARTICLES} & Include particle classes in build & 0  & 0,1 \\
    {\tt ENABLE\_DP\_PARTICLES} & Enable double precision for particle classes & 1 & 0,1 \\    
    {\tt ENABLE\_PROFILING} &  Include profiling info in build & 0  & 0,1 \\
    {\tt ENABLE\_TINY\_PROFILING} &  Include tiny-profiling info in build & 0  & 0,1 \\
    {\tt ENABLE\_BACKTRACE} & Include backtrace info in  build & 1  & 0,1 \\
    {\tt ENABLE\_FPE} & Build with Floating Point Exceptions checks & 0  & 0,1 \\
    {\tt ENABLE\_ASSERTIONS} & Build with assertions turned on  & 0  & 0,1 \\
    {\tt AMREX\_FFLAGS\_OVERRIDES} &  User-defined Fortran flags & empty  & user-defined \\
    {\tt AMREX\_CXXFLAGS\_OVERRIDES} &  User-defined C++ flags & empty  & user-defined \\
=======
    {\tt CMAKE\_BUILD\_TYPE} & Type of \amrex\ build & Release & Debug,Release \\    
    {\tt BL\_SPACEDIM} & Dimension of \amrex\ build & 3 & 2,3 \\
    {\tt ENABLE\_DP} & Build with double-precision reals & 1 & 0,1 \\
    {\tt ENABLE\_PIC} & Build Position Independent Code & 0 & 0,1 \\
    {\tt ENABLE\_MPI} & Build with MPI support & 1 & 0,1 \\
    {\tt ENABLE\_OMP} & Build with OpenMP support & 0 & 0,1 \\
    {\tt ENABLE\_FORTRAN\_INTERFACES} & Build Fortran interfaces  & 1  & 0,1 \\
    {\tt ENABLE\_LINEAR\_SOLVERS} & Build \amrex\ linear solvers & 1  & 0,1 \\
    {\tt ENABLE\_FBASELIB}  & Build deprecated Fortran kernel & 1  & 0,1 \\
    {\tt ENABLE\_PARTICLES} & Build particle classes & 0  & 0,1 \\
    {\tt ENABLE\_DP\_PARTICLES} & Use double-precision reals in  particle classes & 1 & 0,1 \\    
    {\tt ENABLE\_PROFILING} &  Build with profiling support & 0  & 0,1 \\
    {\tt ENABLE\_TINY\_PROFILING} &  Build with tiny-profiling support & 0  & 0,1 \\
    {\tt ENABLE\_TRACE\_PROFILING} &  Build with trace-profiling support & 0  & 0,1 \\
    {\tt ENABLE\_COMM\_PROFILING} &  Build with comm-profiling support & 0  & 0,1 \\
    {\tt ENABLE\_BACKTRACE} & Build with backtrace support & 0  & 0,1 \\
    {\tt ENABLE\_FPE} & Build with Floating Point Exceptions checks & 0  & 0,1 \\
    {\tt ENABLE\_ASSERTIONS} & Build with assertions turned on  & 0  & 0,1 \\
    {\tt AMREX\_FFLAGS\_OVERRIDES} &  User-defined Fortran flags & None  & user-defined \\
    {\tt AMREX\_CXXFLAGS\_OVERRIDES} &  User-defined C++ flags & None  & user-defined \\
>>>>>>> b301eca4
    \hline
  \end{tabular}
  }
  \caption{\label{tab:cmakevar} Variables for the customization of \amrex\ build with CMake}
\end{table}

\subsection{Importing AMReX configuration into a CMake project}
\label{sec:build:cmake:config}
In order to import the \amrex\ configuration options into your CMake
build system, include the following line in the appropriate
CMakeLists.txt file:
\begin{verbatim}
find_package (AMReX CONFIG REQUIRED HINTS /path/to/installdir/cmake )
\end{verbatim}
This will load \amrex-specific CMake variables containing the necessary
info to compile and link your code to \amrex. For a list of all the available
configuration variables, refer to the file {\tt AMReXConfig.cmake} in
{\tt /path/to/installdir/cmake/}.


The option {\tt ENABLE\_LINEAR\_SOLVERS=1} triggers the inclusion of C++-based linear
solvers in the build. Fortran-based linear solvers can be included
as well by providing  the option {\tt ENABLE\_FBASELIB=1} in addition
to  {\tt ENABLE\_LINEAR\_SOLVERS=1}.

\subsection{Importing AMReX configuration into a CMake project}
\label{sec:build:cmake:config}
In order to import the \amrex\ configuration options into your CMake
build system, include the following line in the appropriate
CMakeLists.txt file:
\begin{verbatim}
find_package (AMReX CONFIG REQUIRED HINTS /path/to/installdir/cmake )
\end{verbatim}
This will load \amrex-specific CMake variables containing the necessary
info to compile and link your code to \amrex. For a list of all the available
configuration variables, refer to the file {\tt AMReXConfig.cmake} in
{\tt /path/to/installdir/cmake/}.


<|MERGE_RESOLUTION|>--- conflicted
+++ resolved
@@ -162,11 +162,7 @@
 \begin{verbatim}
 mkdir /path/to/builddir
 cd    /path/to/builddir
-<<<<<<< HEAD
-cmake [options] -DCMAKE_INSTALL_PREFIX:PATH=<path/to/installdir>  /path/to/amrex 
-=======
 cmake [options] -DCMAKE_INSTALL_PREFIX:PATH=/path/to/installdir  /path/to/amrex 
->>>>>>> b301eca4
 make install
 \end{verbatim} 
 In the above snippet, {\tt [options]} indicates one or more options for the customization
@@ -178,11 +174,7 @@
 \amrex\ configuration settings may be specified on the command line with the {\tt -D} option.
 For example, one can enable OpenMP support as follows:
 \begin{verbatim}
-<<<<<<< HEAD
-cmake -DENABLE_OMP=1 -DCMAKE_INSTALL_PREFIX:PATH=<path/to/installdir>  /path/to/amrex 
-=======
 cmake -DENABLE_OMP=1 -DCMAKE_INSTALL_PREFIX:PATH=/path/to/installdir  /path/to/amrex 
->>>>>>> b301eca4
 \end{verbatim} 
 The list of available option is reported in Table~\ref{tab:cmakevar}.
 \begin{table}[h!]
@@ -191,22 +183,6 @@
   \begin{tabular}{llcc}
     Option name & Description & Defaults & Possible values  \\
     \hline
-<<<<<<< HEAD
-    {\tt CMAKE\_BUILD\_TYPE} & Type of \amrex\ build & Debug & Debug,Release \\    
-    {\tt BL\_SPACEDIM} & Dimension of \amrex\ build & 3 & 2,3 \\
-    {\tt ENABLE\_DP} & Enable double precision & 1 & 0,1 \\
-    {\tt ENABLE\_MPI} & Enable build with MPI & 1 & 0,1 \\
-    {\tt ENABLE\_OMP} & Enable build with OpenMP & 0 & 0,1 \\
-    {\tt ENABLE\_PARTICLES} & Include particle classes in build & 0  & 0,1 \\
-    {\tt ENABLE\_DP\_PARTICLES} & Enable double precision for particle classes & 1 & 0,1 \\    
-    {\tt ENABLE\_PROFILING} &  Include profiling info in build & 0  & 0,1 \\
-    {\tt ENABLE\_TINY\_PROFILING} &  Include tiny-profiling info in build & 0  & 0,1 \\
-    {\tt ENABLE\_BACKTRACE} & Include backtrace info in  build & 1  & 0,1 \\
-    {\tt ENABLE\_FPE} & Build with Floating Point Exceptions checks & 0  & 0,1 \\
-    {\tt ENABLE\_ASSERTIONS} & Build with assertions turned on  & 0  & 0,1 \\
-    {\tt AMREX\_FFLAGS\_OVERRIDES} &  User-defined Fortran flags & empty  & user-defined \\
-    {\tt AMREX\_CXXFLAGS\_OVERRIDES} &  User-defined C++ flags & empty  & user-defined \\
-=======
     {\tt CMAKE\_BUILD\_TYPE} & Type of \amrex\ build & Release & Debug,Release \\    
     {\tt BL\_SPACEDIM} & Dimension of \amrex\ build & 3 & 2,3 \\
     {\tt ENABLE\_DP} & Build with double-precision reals & 1 & 0,1 \\
@@ -227,12 +203,17 @@
     {\tt ENABLE\_ASSERTIONS} & Build with assertions turned on  & 0  & 0,1 \\
     {\tt AMREX\_FFLAGS\_OVERRIDES} &  User-defined Fortran flags & None  & user-defined \\
     {\tt AMREX\_CXXFLAGS\_OVERRIDES} &  User-defined C++ flags & None  & user-defined \\
->>>>>>> b301eca4
     \hline
   \end{tabular}
   }
   \caption{\label{tab:cmakevar} Variables for the customization of \amrex\ build with CMake}
 \end{table}
+
+
+The option {\tt ENABLE\_LINEAR\_SOLVERS=1} triggers the inclusion of C++-based linear
+solvers in the build. Fortran-based linear solvers can be included
+as well by providing  the option {\tt ENABLE\_FBASELIB=1} in addition
+to  {\tt ENABLE\_LINEAR\_SOLVERS=1}.
 
 \subsection{Importing AMReX configuration into a CMake project}
 \label{sec:build:cmake:config}
@@ -248,22 +229,3 @@
 {\tt /path/to/installdir/cmake/}.
 
 
-The option {\tt ENABLE\_LINEAR\_SOLVERS=1} triggers the inclusion of C++-based linear
-solvers in the build. Fortran-based linear solvers can be included
-as well by providing  the option {\tt ENABLE\_FBASELIB=1} in addition
-to  {\tt ENABLE\_LINEAR\_SOLVERS=1}.
-
-\subsection{Importing AMReX configuration into a CMake project}
-\label{sec:build:cmake:config}
-In order to import the \amrex\ configuration options into your CMake
-build system, include the following line in the appropriate
-CMakeLists.txt file:
-\begin{verbatim}
-find_package (AMReX CONFIG REQUIRED HINTS /path/to/installdir/cmake )
-\end{verbatim}
-This will load \amrex-specific CMake variables containing the necessary
-info to compile and link your code to \amrex. For a list of all the available
-configuration variables, refer to the file {\tt AMReXConfig.cmake} in
-{\tt /path/to/installdir/cmake/}.
-
-
