--- conflicted
+++ resolved
@@ -10,32 +10,19 @@
 // Write a MultiFab to a plotfile named "name" using the HyperCLawV1.1 parallel
 // plotfile data format
 void
-writePlotFile (const char*               name,
-<<<<<<< HEAD
-	       const amrex::MultiFab&           mf,
-	       const amrex::Geometry&           geom,
-	       const amrex::IntVect&            refRatio,
-	       amrex::Real                      bgVal,
-               const amrex::Array<std::string>& names);
+writePlotFile (const char*                 name,
+	       const amrex::MultiFab&            mf,
+	       const amrex::Geometry&            geom,
+	       const amrex::IntVect&             refRatio,
+	       amrex::Real                       bgVal,
+         const amrex::Vector<std::string>& names);
 
 // Write an array of multifabs pulling all the data from the AmrData
 void
-WritePlotFile(const amrex::Array<amrex::MultiFab*> mfa,
-	      amrex::AmrData&               amrdToMimic,
-=======
-	       const MultiFab&           mf,
-	       const Geometry&           geom,
-	       const IntVect&            refRatio,
-	       Real                      bgVal,
-               const Vector<std::string>& names);
-
-// Write an array of multifabs pulling all the data from the AmrData
-void
-WritePlotFile(const Vector<MultiFab*> mfa,
-	      AmrData&               amrdToMimic,
->>>>>>> ef248e1a
-	      const std::string&     oFile,
-	      bool                   verbose);
+WritePlotFile(const amrex::Vector<amrex::MultiFab*> mfa,
+	            amrex::AmrData&               amrdToMimic,
+       	      const std::string&     oFile,
+	            bool                   verbose);
 
 
 #endif
