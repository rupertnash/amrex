# Check python version
my_python_version := $(word 2, $(shell python --version 2>&1))
ifneq ($(firstword $(sort 2.7 $(my_python_version))), 2.7)
  $(error Python >= 2.7 required! Your version is $(my_python_version))
endif

include $(AMREX_HOME)/Tools/GNUMake/Make.machines

ifndef PRECISION
  PRECISION = DOUBLE
endif

ifndef DEBUG
  DEBUG	= TRUE
endif

ifndef PROFILE
  PROFILE = FALSE
endif

ifndef TRACE_PROFILE
  TRACE_PROFILE = FALSE
endif
ifeq ($(TRACE_PROFILE),TRUE)
  PROFILE = TRUE
endif

ifndef COMM_PROFILE
  COMM_PROFILE = FALSE
endif
ifeq ($(COMM_PROFILE),TRUE)
  PROFILE = TRUE
endif

ifndef MEM_PROFILE
  MEM_PROFILE = FALSE
endif

ifndef TEST
  TEST = FALSE
endif

ifndef USE_ASSERTION
  USE_ASSERTION = FALSE
endif

ifndef BACKTRACE
  BACKTRACE = FALSE
endif

ifndef LAZY
  LAZY = FALSE
endif

ifndef DIM
  $(error DIM must be set)
else
  DIM := $(strip $(DIM))
endif

ifndef USE_MPI
  USE_MPI = FALSE
endif

ifeq ($(USE_UPCXX),TRUE)
  USE_MPI = TRUE
endif

ifeq ($(USE_MPI3),TRUE)
  USE_MPI = TRUE
endif

ifndef USE_CUDA
  USE_CUDA = FALSE
endif

ifndef USE_CUDA_UM
  USE_CUDA_UM = TRUE
endif

ifndef DIMENSION_AGNOSTIC
  DIMENSION_AGNOSTIC = FALSE
endif

ifndef EBASE
  EBASE = main
endif

AMREX_GIT_VERSION := $(shell cd $(AMREX_HOME); git describe --abbrev=12 --dirty --always --tags)
DEFINES += -DAMREX_GIT_VERSION=\"$(AMREX_GIT_VERSION)\"

FORTLINK  	= UNDERSCORE

FORT_CPP        = cpp -E -traditional-cpp -P
FORTPREP  	= perl $(AMREX_HOME)/Tools/C_scripts/strip72 -c
F90PREP  	= cat  # a placeholder in case we have to write something later
CPP_PREFIX      = 
MKDEP		= perl $(AMREX_HOME)/Tools/C_scripts/mkdep
MODDEP		= $(AMREX_HOME)/Tools/F_scripts/dep.py
CHECKFORT       = $(AMREX_HOME)/Tools/typechecker/typechecker.py
MKCONFIG        = $(AMREX_HOME)/Tools/libamrex/mkconfig.py

RANLIB          = ranlib

EXE_OUTPUT_OPTION      = -o $(objEXETempDir)/$*.o
FORT_EXE_OUTPUT_OPTION = -o $(objEXETempDir)/$*.o


lowercase_comp := $(shell echo $(COMP) | tr A-Z a-z)

ifeq ($(lowercase_comp),$(filter $(lowercase_comp),gcc gnu g++))
  lowercase_comp = gnu
  $(info Loading $(AMREX_HOME)/Tools/GNUMake/comps/gnu.mak...)
  include        $(AMREX_HOME)/Tools/GNUMake/comps/gnu.mak
else ifeq ($(lowercase_comp),intel)
  $(info Loading $(AMREX_HOME)/Tools/GNUMake/comps/intel.mak...)
  include        $(AMREX_HOME)/Tools/GNUMake/comps/intel.mak
else ifeq ($(lowercase_comp),cray)
  $(info Loading $(AMREX_HOME)/Tools/GNUMake/comps/cray.mak...)
  include        $(AMREX_HOME)/Tools/GNUMake/comps/cray.mak
else ifeq ($(lowercase_comp),pgi)
  $(info Loading $(AMREX_HOME)/Tools/GNUMake/comps/pgi.mak...)
  include        $(AMREX_HOME)/Tools/GNUMake/comps/pgi.mak
else ifeq ($(lowercase_comp),ibm)
  $(info Loading $(AMREX_HOME)/Tools/GNUMake/comps/ibm.mak...)
  include        $(AMREX_HOME)/Tools/GNUMake/comps/ibm.mak
else ifeq ($(lowercase_comp),$(filter $(lowercase_comp),llvm clang clang++))
  lowercase_comp = llvm
  $(info Loading $(AMREX_HOME)/Tools/GNUMake/comps/llvm.mak...)
  include        $(AMREX_HOME)/Tools/GNUMake/comps/llvm.mak
else ifeq ($(lowercase_comp),$(filter $(lowercase_comp),cuda))
  lowercase_comp = cuda
  $(info LOADING $(AMREX_HOME)/Tools/GNUMake/comps/cuda.mak...)
  include        $(AMREX_HOME)/Tools/GNUMake/comps/cuda.mak
else
  $(error Unknown compiler $(COMP). Supported compilers are gnu, intel, cray, pgi, ibm, llvm, and cuda)
endif

ifeq ($(MAKECMDGOALS),check_fortran)
  ifneq ($(lowercase_comp),gnu)
    $(error make check_fortran only works with COMP=gnu)
  endif
endif

ifeq ($(DEBUG),TRUE)
    CPPFLAGS	+= -DDEBUG
    DebugSuffix := .DEBUG
else
    CPPFLAGS	+= -DNDEBUG
    DebugSuffix :=
endif

ifeq ($(PROFILE),TRUE)
    CPPFLAGS    += -DBL_PROFILING
    ifeq ($(TRACE_PROFILE)$(COMM_PROFILE),TRUETRUE)
        CPPFLAGS    += -DBL_TRACE_PROFILING
        CPPFLAGS    += -DBL_COMM_PROFILING
        ProfSuffix	:= .COMTR_PROF
    endif
    ifeq ($(TRACE_PROFILE)$(COMM_PROFILE),TRUEFALSE)
        CPPFLAGS    += -DBL_TRACE_PROFILING
        ProfSuffix	:= .TRACE_PROF
    endif
    ifeq ($(TRACE_PROFILE)$(COMM_PROFILE),FALSETRUE)
        CPPFLAGS    += -DBL_COMM_PROFILING
        ProfSuffix	:= .COMM_PROF
    endif
    ifeq ($(TRACE_PROFILE)$(COMM_PROFILE),FALSEFALSE)
        ProfSuffix	:= .PROF
    endif
else
    ifndef TINY_PROFILE
        TINY_PROFILE = FALSE
    endif
    ifeq ($(TINY_PROFILE),TRUE)
        CPPFLAGS    += -DBL_TINY_PROFILING
        ProfSuffix	:= .TPROF
    else
        ProfSuffix	:=
    endif
endif

ifeq ($(MEM_PROFILE),TRUE)
  CPPFLAGS += -DBL_MEM_PROFILING
  MProfSuffix := .MPROF
else
  MProfSuffix :=
endif

ifeq ($(TEST),TRUE)
    CPPFLAGS += -DBL_TESTING
    ifneq ($(DEBUG),TRUE)
        DebugSuffix := .TEST
    endif
endif

ifeq ($(BACKTRACE),TRUE)
    CPPFLAGS += -DBL_BACKTRACING -DBL_TESTING
    BTSuffix := .BT
else
    BTSuffix :=
endif

ifeq ($(LAZY),TRUE)
    CPPFLAGS += -DBL_LAZY
endif

ifeq ($(USE_ARRAYVIEW), TRUE)
  DEFINES += -DBL_USE_ARRAYVIEW
  ARRAYVIEWDIR ?= $(AMREX_HOME)/../ArrayView
  INCLUDE_LOCATIONS += $(ARRAYVIEWDIR)
  LIBRARY_LOCATIONS += $(ARRAYVIEWDIR)
  LIBRARIES += -larrayview$(DIM)d
  VPATH_LOCATIONS   += $(ARRAYVIEWDIR)
endif

ifeq ($(USE_MPI),TRUE)
    MPISuffix	:= .MPI
    CPPFLAGS	+= -DBL_USE_MPI
else
    MPISuffix	:=
endif

ifeq ($(USE_MPI3),TRUE)
    MPISuffix := .MPI3
    CPPFLAGS  += -DBL_USE_MPI3
endif

ifeq ($(USE_UPCXX),TRUE)
    UPCXXSuffix := .UPCXX
    CPPFLAGS    += -DBL_USE_UPCXX
else
    UPCXXSuffix :=
endif

ifeq ($(USE_UPCXX),TRUE)
    CPPFLAGS  += -DBL_USE_TEAM 
else
  ifeq ($(USE_MPI3),TRUE)
    CPPFLAGS  += -DBL_USE_TEAM 
  endif
endif

ifeq ($(USE_OMP),TRUE)
    OMPSuffix	:= .OMP
    CPPFLAGS	+= -DBL_USE_OMP
else
    OMPSuffix	:=
endif

ifeq ($(USE_CUDA),TRUE)
    DEFINES += -DCUDA
    ifeq ($(USE_CUDA_UM),TRUE)
        DEFINES += -DCUDA_UM
<<<<<<< HEAD
    endif
    LIBRARIES += -lnvToolsExt
    LIBRARY_LOCATIONS += $(CUDA_PATH)/lib64
=======
	DEFINES += -DBL_COALESCE_FABS
    endif
    LIBRARIES += -lnvToolsExt
    LIBRARY_LOCATIONS += $(CUDA_PATH)/lib64 
    INCLUDE_LOCATIONS += $(CUDA_PATH)/include
>>>>>>> 729ed525
    CUDASuffix := .CUDA
else
    CUDASuffix :=
endif

ifeq ($(PRECISION),FLOAT)
    DEFINES += -DBL_USE_FLOAT
    PrecisionSuffix := .$(PRECISION)
    amrex_real = float
else
    PrecisionSuffix :=
    amrex_real = double
endif

objStandalone	= 	$(CEXE_sources:%.cpp=%.o)			\
			$(cEXE_sources:%.c=%.o)				\
			$(fEXE_sources:%.f=%.o)				\
			$(FEXE_sources:%.F=%.o)				\
			$(f90EXE_sources:%.f90=%.o)			\
			$(F90EXE_sources:%.F90=%.o)

objForExecs	= $(addprefix $(objEXETempDir)/, $(objStandalone))

#
# <typecheck>
#
objForTypeCheckAlone = 	$(fEXE_sources:%.f=%.o)				\
			$(FEXE_sources:%.F=%.o)				\
			$(f90EXE_sources:%.f90=%.o)			\
			$(F90EXE_sources:%.F90=%.o)

objForTypeCheck      = $(addprefix $(objEXETempDir)/, $(objForTypeCheckAlone))

fortran_ir_sources_alone = $(f90EXE_sources:%.f90=%.f90.orig) \
                           $(F90EXE_sources:%.F90=%.F90.orig) \
                           $(fEXE_sources:%.f=%.f.orig) \
                           $(FEXE_sources:%.F=%.F.orig)

fortran_ir_sources = $(addprefix $(tmpEXETempDir)/, $(fortran_ir_sources_alone))

fortran_fdecl_headers = $(filter %_f.H %_F.H,$(cEXE_headers) $(CEXE_headers) $(f90EXE_headers) $(F90EXE_headers) $(fEXE_headers) $(FEXE_headers))
fortran_fdecl_headers_cppd = $(addprefix $(tmpEXETempDir)/, $(fortran_fdecl_headers:%.H=%-cppd.h))

#
# </typecheck>
#

DEFINES	+= -DBL_SPACEDIM=$(DIM)				\
           -DAMREX_SPACEDIM=$(DIM)                      \
           -DBL_FORT_USE_$(FORTLINK)			\
           -DBL_$(shell uname)


ifeq ($(DIMENSION_AGNOSTIC),TRUE)
DEFINES += -DDIMENSION_AGNOSTIC
endif

ifeq ($(DEBUG),TRUE)
  DEFINES += -DBL_USE_ASSERTION
else
ifeq ($(USE_ASSERTION),TRUE)
  DEFINES += -DBL_USE_ASSERTION
endif
endif

ifeq ($(USE_PARTICLES),TRUE)
  DEFINES += -DUSE_PARTICLES -DPARTICLES
endif

includes	= -I. $(addprefix -I, $(INCLUDE_LOCATIONS))
fincludes	= $(includes)
fmoddir         = $(objEXETempDir)

CPPFLAGS	+= $(DEFINES)

libraries	= $(LIBRARIES) $(XTRALIBS)

LDFLAGS		+= -L. $(addprefix -L, $(LIBRARY_LOCATIONS))

machineSuffix	= $(lowercase_comp)$(PrecisionSuffix)$(DebugSuffix)$(ProfSuffix)$(MProfSuffix)$(BTSuffix)$(MPISuffix)$(UPCXXSuffix)$(OMPSuffix)$(CUDASuffix)$(USERSuffix)

optionsSuffix	= $(DIM)d.$(machineSuffix)

executable	= $(addsuffix $(optionsSuffix).ex, $(EBASE))

TmpBuildDir     = tmp_build_dir
depEXETempDir	= $(TmpBuildDir)/d/$(optionsSuffix).EXE
objEXETempDir   = $(TmpBuildDir)/o/$(optionsSuffix).EXE
f77EXETempDir	= $(TmpBuildDir)/f/$(optionsSuffix).EXE
tmpEXETempDir	= $(TmpBuildDir)/t/$(optionsSuffix).EXE

amrexlib = $(objEXETempDir)/libamrex.a

AMREX_INSTALL_DIR ?= tmp_build_dir
amrexLibDir = $(AMREX_INSTALL_DIR)/lib
amrexIncludeDir = $(AMREX_INSTALL_DIR)/include
# Do different compilers have different name convention for mod files?
amrexFortModules = $(wildcard $(objEXETempDir)/*.mod)

#
# For source code manipulation
#
CSRCALL		= $(CEXE_sources) $(CEXE_headers)
cSRCALL		= $(cEXE_sources) $(cEXE_headers)
fSRCALL		= $(fEXE_sources) $(fEXE_headers)
FSRCALL		= $(FEXE_sources) $(FEXE_headers)
f90SRCALL	= $(f90EXE_sources) $(f90EXE_headers)
F90SRCALL	= $(F90EXE_sources) $(F90EXE_headers)
allSources	= $(CSRCALL) $(FSRCALL) $(F90SRCALL) $(cSRCALL) $(fSRCALL) $(f90SRCALL)

ifeq ($(USE_CCACHE),TRUE)
  CCACHE = ccache
else
  CCACHE =
endif

# place holder
F90CACHE =

ifeq ($(USE_VTUNE),TRUE)
  $(into Loading $(AMREX_HOME)/Tools/GNUMake/tools/Make.vtune
  include        $(AMREX_HOME)/Tools/GNUMake/tools/Make.vtune
endif

# Use Sam Williams's HPGMG
ifeq ($(USE_HPGMG), TRUE)
  $(info Loading $(AMREX_HOME)/Tools/GNUMake/packages/Make.hpgmg...)
  include        $(AMREX_HOME)/Tools/GNUMake/packages/Make.hpgmg
endif

ifneq ("$(wildcard $(AMREX_HOME)/Tools/GNUMake/sites/Make.$(host_name))","")
  $(info Loading $(AMREX_HOME)/Tools/GNUMake/sites/Make.$(host_name)...)
  include        $(AMREX_HOME)/Tools/GNUMake/sites/Make.$(host_name)
else
  $(info Loading $(AMREX_HOME)/Tools/GNUMake/sites/Make.$(which_site)...)
  include        $(AMREX_HOME)/Tools/GNUMake/sites/Make.$(which_site)
endif

ifeq ($(USE_UPCXX),TRUE)
  $(info Loading $(AMREX_HOME)/Tools/GNUMake/Make.upcxx...)
  include        $(AMREX_HOME)/Tools/GNUMake/Make.upcxx
endif

ifneq ("$(wildcard $(AMREX_HOME)/Tools/GNUMake/Make.local)","")
  $(info Loading $(AMREX_HOME)/Tools/GNUMake/Make.local...)
  include        $(AMREX_HOME)/Tools/GNUMake/Make.local
endif

ifeq ($(USE_CVODE),TRUE)
  $(info Loading $(AMREX_HOME)/Tools/GNUMake/packages/Make.cvode...)
  include        $(AMREX_HOME)/Tools/GNUMake/packages/Make.cvode
endif<|MERGE_RESOLUTION|>--- conflicted
+++ resolved
@@ -252,17 +252,11 @@
     DEFINES += -DCUDA
     ifeq ($(USE_CUDA_UM),TRUE)
         DEFINES += -DCUDA_UM
-<<<<<<< HEAD
-    endif
-    LIBRARIES += -lnvToolsExt
-    LIBRARY_LOCATIONS += $(CUDA_PATH)/lib64
-=======
 	DEFINES += -DBL_COALESCE_FABS
     endif
     LIBRARIES += -lnvToolsExt
     LIBRARY_LOCATIONS += $(CUDA_PATH)/lib64 
     INCLUDE_LOCATIONS += $(CUDA_PATH)/include
->>>>>>> 729ed525
     CUDASuffix := .CUDA
 else
     CUDASuffix :=
