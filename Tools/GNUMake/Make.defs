--- conflicted
+++ resolved
@@ -285,7 +285,6 @@
     OMPSuffix	:=
 endif
 
-<<<<<<< HEAD
 ifeq ($(USE_CUDA),TRUE)
 
     # The CUDA implementation is not currently threadsafe.
@@ -307,13 +306,13 @@
     DEFINES += -DDEVICE_LAUNCH_PROCEDURE=""
     DEFINES += -DDEVICE_PROCEDURE=""
     CUDASuffix :=
-=======
+endif
+
 ifeq ($(USE_SINGLE_PRECISION_PARTICLES), TRUE)
   DEFINES += -DBL_SINGLE_PRECISION_PARTICLES
   amrex_particle_real = float
 else
   amrex_particle_real = double
->>>>>>> 95c88b10
 endif
 
 ifeq ($(PRECISION),FLOAT)
