--- conflicted
+++ resolved
@@ -68,13 +68,8 @@
         },
         {
             "affiliation": "Computer Science Department, Lawrence Berkeley National Laboratory",
-<<<<<<< HEAD
             "name": "Williams, Sam"
             "orcid": "0000-0002-8327-5717"
-=======
-            "name": "Williams, Sam",
-            "orcid": ""
->>>>>>> ef7bf254
         },
         {
             "affiliation": "Center for Computational Sciences and Engineering, Lawrence Berkeley National Laboratory",
