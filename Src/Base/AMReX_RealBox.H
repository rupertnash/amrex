--- conflicted
+++ resolved
@@ -91,13 +91,8 @@
     //! Sets hi side.
     void setHi (const Vector<Real>& a_hi) { initialize_device_memory(); AMREX_D_EXPR(xhi[0] = a_hi[0], xhi[1] = a_hi[1], xhi[2] = a_hi[2]); copy_device_memory(); }
     //! Sets hi side in specified direction.
-<<<<<<< HEAD
     void setHi (int dir, Real a_hi) { BL_ASSERT(dir >= 0 && dir < BL_SPACEDIM); initialize_device_memory(); xhi[dir] = a_hi; copy_device_memory(); }
     //! Is the RealBox OK; i.e. does it have positive volume?
-=======
-    void setHi (int dir, Real a_hi) { BL_ASSERT(dir >= 0 && dir < BL_SPACEDIM); xhi[dir] = a_hi; }
-    //! Is the RealBox OK; i.e. does it have non-negative volume?
->>>>>>> 97411772
     bool ok () const;
     //! Returns the volume of the RealBox. If this RealBox is invalid, 
     //! it's volume is considered to be zero.
