--- conflicted
+++ resolved
@@ -34,7 +34,6 @@
     * from FabArray.
     */
     iMultiFab ();
-<<<<<<< HEAD
     /**
     * \brief Constructs a iMultiFab with a valid region defined by bxs and
     * a region of definition defined by the grow factor ngrow.
@@ -50,12 +49,10 @@
               int             ngrow,
               FabAlloc        mem_mode = Fab_allocate);
 
-=======
-    //
-    // Constructs a iMultiFab with a valid region defined by bxs and
-    // a region of definition defined by the grow factor ngrow.
-    //
->>>>>>> 5ea14f82
+    /**
+    * \brief Constructs a iMultiFab with a valid region defined by bxs and
+    * a region of definition defined by the grow factor ngrow.
+    */
     iMultiFab (const BoxArray&            bs,
 	       const DistributionMapping& dm,
 	       int                        ncomp,
