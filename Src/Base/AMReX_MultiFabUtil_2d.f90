--- conflicted
+++ resolved
@@ -7,11 +7,7 @@
      Ex, Exl1, Exl2, Exh1, Exh2, &
      Ey, Eyl1, Eyl2, Eyh1, Eyh2 )
 
-<<<<<<< HEAD
-  use amrex_fort_module, only : c_real
-=======
-  use amrex_fort_module, only : amrex_real
->>>>>>> a9ad31d2
+  use amrex_fort_module, only : amrex_real
   implicit none
   integer          :: lo(2),hi(2)
   integer          :: ccl1, ccl2, cch1, cch2
@@ -43,11 +39,7 @@
      fy, fyl1, fyl2, fyh1, fyh2, &
      dx, problo, coord_type)
 
-<<<<<<< HEAD
-  use amrex_fort_module, only : c_real
-=======
-  use amrex_fort_module, only : amrex_real
->>>>>>> a9ad31d2
+  use amrex_fort_module, only : amrex_real
   implicit none
   integer          :: lo(2),hi(2), coord_type
   integer          :: ccl1, ccl2, cch1, cch2
@@ -80,11 +72,7 @@
      cc, ccl1, ccl2, cch1, cch2, &
      dx, problo, coord_type)
 
-<<<<<<< HEAD
-  use amrex_fort_module, only : c_real
-=======
-  use amrex_fort_module, only : amrex_real
->>>>>>> a9ad31d2
+  use amrex_fort_module, only : amrex_real
   implicit none
   integer          :: xlo(2),xhi(2), ylo(2),yhi(2), coord_type
   integer          :: fxl1, fxl2, fxh1, fxh2
@@ -121,11 +109,7 @@
      c, c_l1, c_l2, c_h1, c_h2, &
      ratio, idir,nc)
 
-<<<<<<< HEAD
-  use amrex_fort_module, only : c_real
-=======
-  use amrex_fort_module, only : amrex_real
->>>>>>> a9ad31d2
+  use amrex_fort_module, only : amrex_real
   implicit none
   integer          :: lo(2),hi(2)
   integer          :: f_l1, f_l2, f_h1, f_h2
@@ -190,11 +174,7 @@
      crse,c_l1,c_l2,c_h1,c_h2, &
      lrat,ncomp)
   
-<<<<<<< HEAD
-  use amrex_fort_module, only : c_real
-=======
-  use amrex_fort_module, only : amrex_real
->>>>>>> a9ad31d2
+  use amrex_fort_module, only : amrex_real
   implicit none
   
   integer f_l1,f_l2,f_h1,f_h2
@@ -237,11 +217,7 @@
      fv,fv_l1,fv_l2,fv_h1,fv_h2, &
      lrat,ncomp)
 
-<<<<<<< HEAD
-  use amrex_fort_module, only : c_real
-=======
-  use amrex_fort_module, only : amrex_real
->>>>>>> a9ad31d2
+  use amrex_fort_module, only : amrex_real
   implicit none
   
   integer f_l1,f_l2,f_h1,f_h2
