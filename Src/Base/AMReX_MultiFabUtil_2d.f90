--- conflicted
+++ resolved
@@ -375,53 +375,3 @@
 
 end subroutine bl_avgdown_with_vol
 
-<<<<<<< HEAD
-
-subroutine amrex_eb_avgdown_sv (lo, hi, fine, flo, fhi, crse, clo, chi, flag, fglo, fghi, &
-     fv, fvlo, fvhi, vfrc, vflo, vfhi, lrat, ncomp) bind(c,name='amrex_eb_avgdown_sv')
-  use amrex_fort_module, only : amrex_real
-  use amrex_ebcellflag_module, only : is_covered
-  implicit none
-  integer, intent(in) :: lo(2), hi(2), flo(2), fhi(2), clo(2), chi(2), fglo(2), fghi(2), &
-       fvlo(2), fvhi(2), vflo(2), vfhi(2), lrat(2), ncomp
-  real(amrex_real), intent(in   ) :: fine( flo(1): fhi(1), flo(2): fhi(2),ncomp)
-  real(amrex_real), intent(inout) :: crse( clo(1): chi(1), clo(2): chi(2),ncomp)
-  real(amrex_real), intent(in   ) :: fv  (fvlo(1):fvhi(1),fvlo(2):fvhi(2))
-  real(amrex_real), intent(in   ) :: vfrc(vflo(1):vfhi(1),vflo(2):vfhi(2))
-  integer         , intent(in   ) :: flag(fglo(1):fghi(1),fglo(2):fghi(2))
-
-  integer :: i, j, ii, jj, n, iref, jref
-  real(amrex_real) :: cv
-
-  do n = 1, ncomp
-     do j     = lo(2), hi(2)
-        jj    = j * lrat(2)
-        do i  = lo(1), hi(1)
-           ii = i * lrat(1)
-           crse(i,j,n) = 0.d0
-           cv          = 0.d0
-           if (is_covered(flag(i,j))) then
-              do    jref = 0, lrat(2)-1
-                 do iref = 0, lrat(1)-1
-                    cv          = cv          +                         fv(ii+iref,jj+jref)
-                    crse(i,j,n) = crse(i,j,n) + fine(ii+iref,jj+jref,n)*fv(ii+iref,jj+jref)
-                 end do
-              end do
-           else
-              do    jref = 0, lrat(2)-1
-                 do iref = 0, lrat(1)-1
-                    cv          = cv          +                         (fv(ii+iref,jj+jref) &
-                          * vfrc(ii+iref,jj+jref))
-                    crse(i,j,n) = crse(i,j,n) + fine(ii+iref,jj+jref,n)*(fv(ii+iref,jj+jref) &
-                         * vfrc(ii+iref,jj+jref))
-                 end do
-              end do
-           endif
-           crse(i,j,n) = crse(i,j,n) / cv
-        end do
-     end do
-  end do
-
-end subroutine amrex_eb_avgdown_sv
-=======
->>>>>>> d1a8abdb
