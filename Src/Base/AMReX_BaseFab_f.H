--- conflicted
+++ resolved
@@ -8,8 +8,6 @@
 extern "C"
 {
 #endif
-<<<<<<< HEAD
-=======
     void amrex_fort_fab_copy(const int* lo, const int* hi,
                              amrex_real* dst, const int* dlo, const int* dhi,
                              const amrex_real* src, const int* slo, const int* shi,
@@ -30,7 +28,6 @@
     void amrex_fort_fab_setval(const int* lo, const int* hi,
                                const amrex_real* dst, const int* dlo, const int* dhi, const int ncomp,
                                const amrex_real val);
->>>>>>> cd2d1974
 
     void amrex_fort_fab_setval_ifnot (const int* lo, const int* hi,
                                       amrex_real* dst, const int* dlo, const int* dhi, const int* ncomp,
@@ -38,49 +35,6 @@
                                       const amrex_real* val);
 
     amrex_real amrex_fort_fab_norminfmask (const int* lo, const int* hi,
-<<<<<<< HEAD
-                                     const int* msk, const int* mlo, const int* mhi,
-                                     const amrex_real* src, const int* slo, const int* shi, const int* ncomp);
-
-    amrex_real amrex_fort_fab_norm (const int* lo, const int* hi,
-			const amrex_real* src, const int* slo, const int* shi, const int* ncomp,
-			const int* p);
-
-    amrex_real amrex_fort_fab_sum (const int* lo, const int* hi,
-		       const amrex_real* src, const int* slo, const int* shi, const int* ncomp);
-
-    void amrex_fort_fab_protdivide (const int* lo, const int* hi,
-			      amrex_real* dst, const int* dlo, const int* dhi,
-			      const amrex_real* src, const int* slo, const int* shi, const int* sblo,
-			      const int* ncomp);        
-
-    void amrex_fort_fab_invert (const int* lo, const int* hi,
-			  amrex_real* dst, const int* dlo, const int* dhi, const int* ncomp,
-			  const amrex_real* a);
-
-    void amrex_fort_fab_saxpy (const int* lo, const int* hi,
-			 amrex_real* dst, const int* dlo, const int* dhi,
-			 const amrex_real* a,
-			 const amrex_real* src, const int* slo, const int* shi, const int* sblo,
-			 const int* ncomp);
-
-    void amrex_fort_fab_xpay (const int* lo, const int* hi,
-			amrex_real* dst, const int* dlo, const int* dhi,
-			const amrex_real* a,
-			const amrex_real* src, const int* slo, const int* shi, const int* sblo,
-			const int* ncomp);
-
-    void amrex_fort_fab_addproduct (const int* lo, const int* hi,
-			      amrex_real* dst, const int* dlo, const int* dhi,
-			      const amrex_real* src1, const int* s1lo, const int* s1hi,
-			      const amrex_real* src2, const int* s2lo, const int* s2hi,
-			      const int* ncomp);
-
-    amrex_real amrex_fort_fab_dot (const int* lo, const int* hi,
-		       const amrex_real* x, const int* xlo, const int* xhi,
-		       const amrex_real* y, const int* ylo, const int* yhi, const int* yblo,
-		       const int* ncomp);
-=======
                                            const int* msk, const int* mlo, const int* mhi,
                                            const amrex_real* src, const int* slo, const int* shi, const int* ncomp);
 
@@ -158,7 +112,6 @@
                             const amrex_real* x, const int* xlo, const int* xhi,
                             const amrex_real* y, const int* ylo, const int* yhi, const int* yblo,
                             const int ncomp, amrex_real* dp);
->>>>>>> cd2d1974
 
     amrex_real amrex_fort_fab_dot_mask (const int* lo, const int* hi,
 		       const amrex_real* x, const int* xlo, const int* xhi,
@@ -166,199 +119,33 @@
 		       const int* m, const int* mlo, const int* mhi,
 		       const int* ncomp);
 
-    void amrex_fab_setval_ifnot (const int* lo, const int* hi,
-                                 amrex_real* dst, const int* dlo, const int* dhi, const int* ncomp,
-                                 const int* msk, const int* mlo, const int* mhi,
-                                 const int val);
-
-// =================================================================================================
-
-#ifndef __CUDA_ARCH__
-
-    AMREX_CUDA_HOST
-    void amrex_fort_fab_copy (const int* lo, const int* hi,
-			amrex_real* dst, const int* dlo, const int* dhi,
-			const amrex_real* src, const int* slo, const int* shi, const int* sblo,
-			const int* ncomp);
-
-    AMREX_CUDA_HOST
-    long amrex_fort_fab_copytomem (const int* lo, const int* hi,
-                             amrex_real* dst,
-                             const amrex_real* src, const int* slo, const int* shi,
-                             const int* ncomp);
-
-    AMREX_CUDA_HOST
-    long amrex_fort_fab_copyfrommem (const int* lo, const int* hi,
-                               const amrex_real* dst, const int* dlo, const int* dhi, const int* ncomp,
-                               const amrex_real* src);
-
-    AMREX_CUDA_HOST
-    void amrex_fort_fab_setval (const int* lo, const int* hi, 
-			  const amrex_real* dst, const int* dlo, const int* dhi, const int* ncomp,
-			  const amrex_real* val);
-
-    AMREX_CUDA_HOST
-    void amrex_fort_fab_plus (const int* lo, const int* hi,
-			amrex_real* dst, const int* dlo, const int* dhi,
-			const amrex_real* src, const int* slo, const int* shi, const int* sblo,
-			const int* ncomp);    
-
-    AMREX_CUDA_HOST
-    void amrex_fort_fab_minus (const int* lo, const int* hi,
-			 amrex_real* dst, const int* dlo, const int* dhi,
-			 const amrex_real* src, const int* slo, const int* shi, const int* sblo,
-			 const int* ncomp);    
-
-    AMREX_CUDA_HOST
-    void amrex_fort_fab_mult (const int* lo, const int* hi,
-			amrex_real* dst, const int* dlo, const int* dhi,
-			const amrex_real* src, const int* slo, const int* shi, const int* sblo,
-			const int* ncomp);    
-
-    AMREX_CUDA_HOST
-    void amrex_fort_fab_divide (const int* lo, const int* hi,
-			  amrex_real* dst, const int* dlo, const int* dhi,
-			  const amrex_real* src, const int* slo, const int* shi, const int* sblo,
-			  const int* ncomp);    
-
-    AMREX_CUDA_HOST
-    void amrex_fort_fab_lincomb (const int* lo, const int* hi,
-			   amrex_real* dst, const int* dlo, const int* dhi,
-			   const amrex_real* a, const amrex_real* x, const int* xlo, const int* xhi, const int* xblo,
-			   const amrex_real* b, const amrex_real* y, const int* ylo, const int* yhi, const int* yblo,
-			   const int* ncomp);
-
-    AMREX_CUDA_HOST 
     void amrex_fort_ifab_copy (const int* lo, const int* hi,
                          int* dst, const int* dlo, const int* dhi,
                          const int* src, const int* slo, const int* shi, const int* sblo,
                          const int* ncomp);
 
-    AMREX_CUDA_HOST 
     long amrex_fort_ifab_copytomem (const int* lo, const int* hi,
                               int* dst,
                               const int* src, const int* slo, const int* shi,
                               const int* ncomp);
 
-    AMREX_CUDA_HOST 
     long amrex_fort_ifab_copyfrommem (const int* lo, const int* hi,
                                 const int* dst, const int* dlo, const int* dhi, const int* ncomp,
                                 const int* src);
-
-    AMREX_CUDA_HOST 
+    
     void amrex_fort_ifab_setval (const int* lo, const int* hi, 
                                  int* dst, const int* dlo, const int* dhi, const int* ncomp,
                                  const int* val);
 
-    AMREX_CUDA_HOST 
     void amrex_fort_ifab_plus (const int* lo, const int* hi,
                          int* dst, const int* dlo, const int* dhi,
                          const int* src, const int* slo, const int* shi, const int* sblo,
                          const int* ncomp);    
 
-    AMREX_CUDA_HOST 
     void amrex_fort_ifab_minus (const int* lo, const int* hi,
                           int* dst, const int* dlo, const int* dhi,
                           const int* src, const int* slo, const int* shi, const int* sblo,
                           const int* ncomp);    
-
-#else
-// =================================================================================================
-
-    AMREX_CUDA_DEVICE
-    void amrex_fort_ifab_copy_device (const int* lo, const int* hi,
-                         int* dst, const int* dlo, const int* dhi,
-                         const int* src, const int* slo, const int* shi, const int* sblo,
-                         const int* ncomp);
-
-    AMREX_CUDA_DEVICE
-    long amrex_fort_ifab_copytomem_device (const int* lo, const int* hi,
-                              int* dst,
-                              const int* src, const int* slo, const int* shi,
-                              const int* ncomp);
-
-    AMREX_CUDA_DEVICE
-    long amrex_fort_ifab_copyfrommem_device (const int* lo, const int* hi,
-                                const int* dst, const int* dlo, const int* dhi, const int* ncomp,
-                                const int* src);
-
-    AMREX_CUDA_DEVICE 
-    void amrex_fort_ifab_setval_device (const int* lo, const int* hi, 
-                           const int* dst, const int* dlo, const int* dhi, const int* ncomp,
-                           const int* val);
-
-    AMREX_CUDA_DEVICE 
-    void amrex_fort_ifab_plus_device (const int* lo, const int* hi,
-                         int* dst, const int* dlo, const int* dhi,
-                         const int* src, const int* slo, const int* shi, const int* sblo,
-                         const int* ncomp);    
-
-    AMREX_CUDA_DEVICE 
-    void amrex_fort_ifab_minus_device (const int* lo, const int* hi,
-                          int* dst, const int* dlo, const int* dhi,
-                          const int* src, const int* slo, const int* shi, const int* sblo,
-                          const int* ncomp);    
-
-    AMREX_CUDA_DEVICE 
-    void amrex_fab_setval_ifnot_device (const int* lo, const int* hi,
-                                 amrex_real* dst, const int* dlo, const int* dhi, const int* ncomp,
-                                 const int* msk, const int* mlo, const int* mhi,
-                                 const int val);
-
-    AMREX_CUDA_DEVICE
-    void amrex_fort_fab_copy_device (const int* lo, const int* hi,
-			amrex_real* dst, const int* dlo, const int* dhi,
-			const amrex_real* src, const int* slo, const int* shi, const int* sblo,
-			const int* ncomp);
-
-    AMREX_CUDA_DEVICE
-    long amrex_fort_fab_copytomem_device (const int* lo, const int* hi,
-                             amrex_real* dst,
-                             const amrex_real* src, const int* slo, const int* shi,
-                             const int* ncomp);
-
-    AMREX_CUDA_DEVICE
-    long amrex_fort_fab_copyfrommem_device (const int* lo, const int* hi,
-                               const amrex_real* dst, const int* dlo, const int* dhi, const int* ncomp,
-                               const amrex_real* src);
-
-    AMREX_CUDA_DEVICE 
-    void amrex_fort_fab_setval_device (const int* lo, const int* hi, 
-			  const amrex_real* dst, const int* dlo, const int* dhi, const int* ncomp,
-			  const amrex_real* val);
-
-    AMREX_CUDA_DEVICE
-    void amrex_fort_fab_plus_device (const int* lo, const int* hi,
-			amrex_real* dst, const int* dlo, const int* dhi,
-			const amrex_real* src, const int* slo, const int* shi, const int* sblo,
-			const int* ncomp);    
-
-    AMREX_CUDA_DEVICE
-    void amrex_fort_fab_minus_device (const int* lo, const int* hi,
-			 amrex_real* dst, const int* dlo, const int* dhi,
-			 const amrex_real* src, const int* slo, const int* shi, const int* sblo,
-			 const int* ncomp);    
-
-    AMREX_CUDA_DEVICE
-    void amrex_fort_fab_mult_device (const int* lo, const int* hi,
-			amrex_real* dst, const int* dlo, const int* dhi,
-			const amrex_real* src, const int* slo, const int* shi, const int* sblo,
-			const int* ncomp);    
-
-    AMREX_CUDA_DEVICE
-    void amrex_fort_fab_divide_device (const int* lo, const int* hi,
-			  amrex_real* dst, const int* dlo, const int* dhi,
-			  const amrex_real* src, const int* slo, const int* shi, const int* sblo,
-			  const int* ncomp);    
-
-    AMREX_CUDA_DEVICE
-    void amrex_fort_fab_lincomb_device (const int* lo, const int* hi,
-			   amrex_real* dst, const int* dlo, const int* dhi,
-			   const amrex_real* a, const amrex_real* x, const int* xlo, const int* xhi, const int* xblo,
-			   const amrex_real* b, const amrex_real* y, const int* ylo, const int* yhi, const int* yblo,
-			   const int* ncomp);
-
-#endif
 
 #ifdef __cplusplus
 }
