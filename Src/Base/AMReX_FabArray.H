--- conflicted
+++ resolved
@@ -416,10 +416,6 @@
     static TACache     m_TheTileArrayCache;
     static CacheStats  m_TAC_stats;
     //
-<<<<<<< HEAD
-=======
-    //const TileArray* getTileArray (const IntVect& tilesize) const;
->>>>>>> 74259aa4
     void buildTileArray (const IntVect& tilesize, TileArray& ta) const;
     //
     void flushTileArray (const IntVect& tilesize = IntVect::TheZeroVector(), 
