--- conflicted
+++ resolved
@@ -1607,14 +1607,7 @@
         FArrayBox& fab = (*this)[mfi];
         const IArrayBox& ifab = msk[mfi];
         const Box& bx = mfi.tilebox();
-<<<<<<< HEAD
-        amrex_fort_fab_setval_ifnot (BL_TO_FORTRAN_BOX(bx),
-                                     BL_TO_FORTRAN_FAB(fab),
-                                     BL_TO_FORTRAN_ANYD(ifab),
-                                     0.0);
-=======
         fab.setValIfNot(0.0, bx, ifab, 0, ncomp);
->>>>>>> 53bd120c
     }
     
     MultiFab tmpmf(boxArray(), DistributionMap(), ncomp, 0, MFInfo(), Factory());
