--- conflicted
+++ resolved
@@ -2,10 +2,7 @@
 #include <AMReX_EBFabFactory.H>
 #include <AMReX_FArrayBox.H>
 #include <AMReX_EBFArrayBox.H>
-<<<<<<< HEAD
-=======
 #include <AMReX_EBCellFlag.H>
->>>>>>> 4c1f2fde
 
 namespace amrex
 {
@@ -20,19 +17,12 @@
                             const FabInfo& info, int box_index) const
 {
     const auto& ebisl = this->getEBISLayout();
-<<<<<<< HEAD
-    if (m_ebisl.isDefined())
-    {
-        const EBISBox& ebisBox = ebisl[box_index];
-        return new EBFArrayBox(ebisBox, box, ncomps);
-=======
     const auto& eblevel = this->getEBLevel();
     if (m_ebisl.isDefined())
     {
         const EBISBox& ebisBox = ebisl[box_index];
         const EBFlagFab& ebflag = eblevel.Flags()[box_index];
         return new EBFArrayBox(ebisBox, ebflag, box, ncomps);
->>>>>>> 4c1f2fde
     }
     else
     {
