
#include <AMReX_BoxArray.H>
#include <AMReX_MultiFab.H>
#include <AMReX_DistributionMapping.H>
#include <AMReX_ParmParse.H>
#include <AMReX_BLProfiler.H>
#include <AMReX_FArrayBox.H>
#if !defined(BL_NO_FORT)
#include <AMReX_Geometry.H>
#endif
#include <AMReX_VisMF.H>
#include <AMReX_Utility.H>

#include <iostream>
#include <fstream>
#include <sstream>
#include <cstdlib>
#include <list>
#include <map>
#include <vector>
#include <queue>
#include <algorithm>
#include <numeric>
#include <string>
#include <cstring>
#include <iomanip>

namespace amrex {

    bool initialized = false;
    //
    // Set default values for these in Initialize()!!!
    //
    int    verbose;
    int    sfc_threshold;
    Real   max_efficiency;
    int    node_size;

// We default to SFC.
DistributionMapping::Strategy DistributionMapping::m_Strategy = DistributionMapping::SFC;

DistributionMapping::PVMF DistributionMapping::m_BuildMap = 0;

const Vector<int>&
DistributionMapping::ProcessorMap () const
{
    return m_ref->m_pmap;
}

DistributionMapping::Strategy
DistributionMapping::strategy ()
{
    return DistributionMapping::m_Strategy;
}

void
DistributionMapping::strategy (DistributionMapping::Strategy how)
{
    DistributionMapping::m_Strategy = how;

    switch (how)
    {
    case ROUNDROBIN:
        m_BuildMap = &DistributionMapping::RoundRobinProcessorMap;
        break;
    case KNAPSACK:
        m_BuildMap = &DistributionMapping::KnapSackProcessorMap;
        break;
    case SFC:
        m_BuildMap = &DistributionMapping::SFCProcessorMap;
        break;
    case RRSFC:
        m_BuildMap = &DistributionMapping::RRSFCProcessorMap;
        break;
    default:
        amrex::Error("Bad DistributionMapping::Strategy");
    }
}

void
DistributionMapping::SFC_Threshold (int n)
{
    sfc_threshold = std::min(n,1);
}

int
DistributionMapping::SFC_Threshold ()
{
    return sfc_threshold;
}

bool
DistributionMapping::operator== (const DistributionMapping& rhs) const
{
    return m_ref == rhs.m_ref || m_ref->m_pmap == rhs.m_ref->m_pmap;
}

bool
DistributionMapping::operator!= (const DistributionMapping& rhs) const
{
    return !operator==(rhs);
}

void
DistributionMapping::Initialize ()
{
    if (initialized) return;
    //
    // Set defaults here!!!
    //
    verbose          = 0;
    sfc_threshold    = 0;
    max_efficiency   = 0.9;
    node_size        = 0;

    ParmParse pp("DistributionMapping");

    pp.query("v"      ,          verbose);
    pp.query("verbose",          verbose);
    pp.query("efficiency",       max_efficiency);
    pp.query("sfc_threshold",    sfc_threshold);
    pp.query("node_size",        node_size);

    std::string theStrategy;

    if (pp.query("strategy", theStrategy))
    {
        if (theStrategy == "ROUNDROBIN")
        {
            strategy(ROUNDROBIN);
        }
        else if (theStrategy == "KNAPSACK")
        {
            strategy(KNAPSACK);
        }
        else if (theStrategy == "SFC")
        {
            strategy(SFC);
        }
        else if (theStrategy == "RRSFC")
        {
            strategy(RRSFC);
        }
        else
        {
            std::string msg("Unknown strategy: ");
            msg += theStrategy;
            amrex::Warning(msg.c_str());
        }
    }
    else
    {
        strategy(m_Strategy);  // default
    }

    amrex::ExecOnFinalize(DistributionMapping::Finalize);

    initialized = true;
}

void
DistributionMapping::Finalize ()
{
    initialized = false;

    m_Strategy = SFC;

    DistributionMapping::m_BuildMap = 0;
}

void
DistributionMapping::Sort (std::vector<LIpair>& vec,
                           bool                 reverse)
{
    if (vec.size() > 1)
    {
	if (reverse) {
	    std::stable_sort(vec.begin(), vec.end(), LIpairGT());
	}
	else {
	    std::stable_sort(vec.begin(), vec.end(), LIpairLT());
	}
    }
}

void
DistributionMapping::LeastUsedCPUs (int         nprocs,
                                    Vector<int>& result)
{
    result.resize(nprocs);

#ifdef BL_USE_MPI
    BL_PROFILE("DistributionMapping::LeastUsedCPUs()");

    AMREX_ASSERT(nprocs <= ParallelContext::NProcsSub());
    Vector<long> bytes(ParallelContext::NProcsSub());

    long thisbyte = amrex::TotalBytesAllocatedInFabs()/1024;

    BL_COMM_PROFILE(BLProfiler::Allgather, sizeof(long), BLProfiler::BeforeCall(),
                    BLProfiler::NoTag());
    MPI_Allgather(&thisbyte,
                  1,
                  ParallelDescriptor::Mpi_typemap<long>::type(),
                  bytes.dataPtr(),
                  1,
                  ParallelDescriptor::Mpi_typemap<long>::type(),
                  ParallelContext::CommunicatorSub());
    BL_COMM_PROFILE(BLProfiler::Allgather, sizeof(long), BLProfiler::AfterCall(),
                    BLProfiler::NoTag());

    std::vector<LIpair> LIpairV;

    LIpairV.reserve(nprocs);

    for (int i(0); i < nprocs; ++i)
    {
        LIpairV.push_back(LIpair(bytes[i],i));
    }

    bytes.clear();

    Sort(LIpairV, false);

    for (int i(0); i < nprocs; ++i)
    {
        result[i] = LIpairV[i].second;
    }
#else
    for (int i(0); i < nprocs; ++i)
    {
        result[i] = i;
    }
#endif
}

void
DistributionMapping::LeastUsedTeams (Vector<int>        & rteam,
				     Vector<Vector<int> >& rworker,
				     int                 nteams, 
				     int                 nworkers)
{
#ifdef BL_USE_MPI
    BL_PROFILE("DistributionMapping::LeastUsedTeams()");

    AMREX_ALWAYS_ASSERT(ParallelContext::CommunicatorSub() == ParallelDescriptor::Communicator());

    Vector<long> bytes(ParallelDescriptor::NProcs());

    long thisbyte = amrex::TotalBytesAllocatedInFabs()/1024;

    BL_COMM_PROFILE(BLProfiler::Allgather, sizeof(long), BLProfiler::BeforeCall(),
                    BLProfiler::NoTag());
    MPI_Allgather(&thisbyte,
                  1,
                  ParallelDescriptor::Mpi_typemap<long>::type(),
                  bytes.dataPtr(),
                  1,
                  ParallelDescriptor::Mpi_typemap<long>::type(),
                  ParallelDescriptor::Communicator());
    BL_COMM_PROFILE(BLProfiler::Allgather, sizeof(long), BLProfiler::AfterCall(),
                    BLProfiler::NoTag());

    std::vector<LIpair> LIpairV;
    std::vector<LIpair> LIworker;

    LIpairV.reserve(nteams);
    LIworker.resize(nworkers);

    rteam.resize(nteams);
    rworker.resize(nteams);

    for (int i(0); i < nteams; ++i)
    {
	rworker[i].resize(nworkers);

	long teambytes = 0;
	int offset = i*nworkers;
	for (int j = 0; j < nworkers; ++j)
	{
	    int globalrank = offset+j;
	    long b = bytes[globalrank];
	    teambytes += b;
	    LIworker[j] = LIpair(b,j);
	}

	Sort(LIworker, false);
	
	for (int j = 0; j < nworkers; ++j)
	{
	    rworker[i][j] = LIworker[j].second;
	}

        LIpairV.push_back(LIpair(teambytes,i));
    }

    bytes.clear();

    Sort(LIpairV, false);

    for (int i(0); i < nteams; ++i)
    {
        rteam[i] = LIpairV[i].second;
    }
#else
    rteam.clear();
    rteam.push_back(0);
    rworker.clear();
    rworker.push_back(Vector<int>(1,0));
#endif
}

DistributionMapping::DistributionMapping ()
    :
    m_ref(std::make_shared<Ref>())
{
}

DistributionMapping::DistributionMapping (const DistributionMapping& rhs)
    :
    m_ref(rhs.m_ref)
{
}

DistributionMapping&
DistributionMapping::operator= (const DistributionMapping& rhs)
{
    m_ref = rhs.m_ref;
    return *this;
}

DistributionMapping::DistributionMapping (DistributionMapping&& rhs) noexcept
    :
<<<<<<< HEAD
    m_ref(std::move(rhs.m_ref)),
    dmID(rhs.dmID)
=======
    m_ref(std::move(rhs.m_ref))
>>>>>>> 4a3729fa
{
}


DistributionMapping::DistributionMapping (const Vector<int>& pmap)
    :
    m_ref(std::make_shared<Ref>(pmap))
{
}

DistributionMapping::DistributionMapping (const BoxArray& boxes,
					  int nprocs)
    :
    m_ref(std::make_shared<Ref>(boxes.size()))
{
<<<<<<< HEAD
    dmID = nDistMaps++;
=======
>>>>>>> 4a3729fa
    define(boxes,nprocs);
}

DistributionMapping::DistributionMapping (const DistributionMapping& d1,
                                          const DistributionMapping& d2)
    :
    m_ref(std::make_shared<Ref>())
{
    m_ref->m_pmap = d1.ProcessorMap();
    const auto& p2 = d2.ProcessorMap();
    m_ref->m_pmap.insert(m_ref->m_pmap.end(), p2.begin(), p2.end());
}

void
DistributionMapping::define (const BoxArray& boxes,
			     int nprocs)
{
    m_ref->m_pmap.resize(boxes.size());

    BL_ASSERT(m_BuildMap != 0);
	
    (this->*m_BuildMap)(boxes,nprocs);
}

void
DistributionMapping::define (const Vector<int>& pmap)
{
    m_ref->m_pmap = pmap;
}

DistributionMapping::~DistributionMapping () { }

void
DistributionMapping::RoundRobinDoIt (int                  nboxes,
                                     int                 /* nprocs */,
                                     std::vector<LIpair>* LIpairV)
{
<<<<<<< HEAD
    int nprocs = ParallelDescriptor::NProcs();
=======
    int nprocs = ParallelContext::NProcsSub();
>>>>>>> 4a3729fa

    // If team is not use, we are going to treat it as a special case in which
    // the number of teams is nprocs and the number of workers is 1.

    int nteams = nprocs;
    int nworkers = 1;
#if defined(BL_USE_TEAM)
    nteams = ParallelDescriptor::NTeams();
    nworkers = ParallelDescriptor::TeamSize();
#endif

    Vector<int> ord;
    Vector<Vector<int> > wrkerord;

    if (nteams == nprocs)  {
	LeastUsedCPUs(nprocs,ord);
	wrkerord.resize(nprocs);
	for (int i = 0; i < nprocs; ++i) { 
	    wrkerord[i].resize(1);
	    wrkerord[i][0] = 0;
	}
    } else {
	LeastUsedTeams(ord,wrkerord,nteams,nworkers);
    }

    Vector<int> w(nteams,0);

    if (LIpairV)
    {
	BL_ASSERT(static_cast<int>(LIpairV->size()) == nboxes);
	
	for (int i = 0; i < nboxes; ++i)
	{
	    int tid = ord[i%nteams];
	    int wid = (w[tid]++) % nworkers;
	    int rank = tid*nworkers + wrkerord[tid][wid];
<<<<<<< HEAD
	    m_ref->m_pmap[(*LIpairV)[i].second] = rank;
=======
	    m_ref->m_pmap[(*LIpairV)[i].second] = ParallelContext::local_to_global_rank(rank);
>>>>>>> 4a3729fa
	}
    }
    else
    {
	for (int i = 0; i < nboxes; ++i)
	{
	    int tid = ord[i%nteams];
	    int wid = (w[tid]++) % nworkers;
	    int rank = tid*nworkers + wrkerord[tid][wid];
<<<<<<< HEAD
	    m_ref->m_pmap[i] = rank;
=======
	    m_ref->m_pmap[i] = ParallelContext::local_to_global_rank(rank);
>>>>>>> 4a3729fa
	}
    }
}

void
DistributionMapping::RoundRobinProcessorMap (int nboxes, int nprocs)
{
    BL_ASSERT(nboxes > 0);
    m_ref->m_pmap.resize(nboxes);

    RoundRobinDoIt(nboxes, nprocs);
}

void
DistributionMapping::RoundRobinProcessorMap (const BoxArray& boxes, int nprocs)
{
    BL_ASSERT(boxes.size() > 0);
    BL_ASSERT(m_ref->m_pmap.size() == boxes.size());
    //
    // Create ordering of boxes from largest to smallest.
    // When we round-robin the boxes we want to go from largest
    // to smallest box, starting from the CPU having the least
    // amount of FAB data to the one having the most.  This "should"
    // help even out the FAB data distribution when running on large
    // numbers of CPUs, where the lower levels of the calculation are
    // using RoundRobin to lay out fewer than NProc boxes across
    // the CPUs.
    //
    std::vector<LIpair> LIpairV;
 
    const int N = boxes.size();
 
    LIpairV.reserve(N);
 
    for (int i = 0; i < N; ++i)
    {
        LIpairV.push_back(LIpair(boxes[i].numPts(),i));
    }
 
    Sort(LIpairV, true);
 
    RoundRobinDoIt(boxes.size(), nprocs, &LIpairV);
}


void
DistributionMapping::RoundRobinProcessorMap (const std::vector<long>& wgts,
                                             int nprocs)
{
    BL_ASSERT(wgts.size() > 0);

    m_ref->m_pmap.resize(wgts.size());

    //
    // Create ordering of boxes from "heaviest" to "lightest".
    // When we round-robin the boxes we want to go from heaviest
    // to lightest box, starting from the CPU having the least
    // amount of FAB data to the one having the most.  This "should"
    // help even out the FAB data distribution when running on large
    // numbers of CPUs, where the lower levels of the calculation are
    // using RoundRobin to lay out fewer than NProc boxes across
    // the CPUs.
    //
    std::vector<LIpair> LIpairV;

    const int N = wgts.size();

    LIpairV.reserve(N);

    for (int i = 0; i < N; ++i)
    {
        LIpairV.push_back(LIpair(wgts[i],i));
    }

    Sort(LIpairV, true);

    RoundRobinDoIt(wgts.size(), nprocs, &LIpairV);
}

class WeightedBox
{
    int  m_boxid;
    long m_weight;
public:
    WeightedBox () {}
    WeightedBox (int b, int w) : m_boxid(b), m_weight(w) {}
    long weight () const { return m_weight; }
    int  boxid ()  const { return m_boxid;  }

    bool operator< (const WeightedBox& rhs) const
    {
        return weight() > rhs.weight();
    }
};

class WeightedBoxList
{
    std::list<WeightedBox>* m_lb;
    long                    m_weight;
public:
    WeightedBoxList (std::list<WeightedBox>* lb) : m_lb(lb), m_weight(0) {}
    long weight () const
    {
        return m_weight;
    }
    void erase (std::list<WeightedBox>::iterator& it)
    {
        m_weight -= it->weight();
        m_lb->erase(it);
    }
    void push_back (const WeightedBox& bx)
    {
        m_weight += bx.weight();
        m_lb->push_back(bx);
    }
    int size () const { return m_lb->size(); }
    std::list<WeightedBox>::const_iterator begin () const { return m_lb->begin(); }
    std::list<WeightedBox>::iterator begin ()             { return m_lb->begin(); }
    std::list<WeightedBox>::const_iterator end () const   { return m_lb->end();   }
    std::list<WeightedBox>::iterator end ()               { return m_lb->end();   }

    bool operator< (const WeightedBoxList& rhs) const
    {
        return weight() > rhs.weight();
    }
};

static
void
knapsack (const std::vector<long>&         wgts,
          int                              nprocs,
          std::vector< std::vector<int> >& result,
          Real&                            efficiency,
          bool                             do_full_knapsack,
	  int                              nmax)
{
    //
    // Sort balls by size largest first.
    //
    result.resize(nprocs);

    std::vector<WeightedBox> lb;
    lb.reserve(wgts.size());
    for (unsigned int i = 0, N = wgts.size(); i < N; ++i)
    {
        lb.push_back(WeightedBox(i, wgts[i]));
    }
    BL_ASSERT(lb.size() == wgts.size());
    std::sort(lb.begin(), lb.end());
    BL_ASSERT(lb.size() == wgts.size());
    //
    // For each ball, starting with heaviest, assign ball to the lightest box.
    //
    std::priority_queue<WeightedBoxList>   wblq;
    std::vector< std::list<WeightedBox>* > vbbs(nprocs);
    for (int i  = 0; i < nprocs; ++i)
    {
        vbbs[i] = new std::list<WeightedBox>;
        wblq.push(WeightedBoxList(vbbs[i]));
    }
    BL_ASSERT(int(wblq.size()) == nprocs);
    std::list<WeightedBoxList> wblqg;
    for (unsigned int i = 0, N = wgts.size(); i < N; ++i)
    {
        WeightedBoxList wbl = wblq.top();
        wblq.pop();
        wbl.push_back(lb[i]);
	if (wbl.size() < nmax) {
	    wblq.push(wbl);
	} else {
	    wblqg.push_back(wbl);
	}
    }
    while (!wblq.empty())
    {
        wblqg.push_back(wblq.top());
        wblq.pop();
    }
    BL_ASSERT(int(wblqg.size()) == nprocs);
    wblqg.sort();
    //
    // Compute the max weight and the sum of the weights.
    //
    Real max_weight = 0;
    Real sum_weight = 0;
    std::list<WeightedBoxList>::iterator it = wblqg.begin();
    for (std::list<WeightedBoxList>::const_iterator End =  wblqg.end(); it != End; ++it)
    {
        long wgt = (*it).weight();
        sum_weight += wgt;
        max_weight = (wgt > max_weight) ? wgt : max_weight;
    }

    efficiency = sum_weight/(nprocs*max_weight);

top:

    std::list<WeightedBoxList>::iterator it_top = wblqg.begin();

    WeightedBoxList wbl_top = *it_top;
    //
    // For each ball in the heaviest box.
    //
    std::list<WeightedBox>::iterator it_wb = wbl_top.begin();

    if (efficiency > max_efficiency || !do_full_knapsack) goto bottom;

    for ( ; it_wb != wbl_top.end(); ++it_wb )
    {
        //
        // For each ball not in the heaviest box.
        //
        std::list<WeightedBoxList>::iterator it_chk = it_top;
        it_chk++;
        for ( ; it_chk != wblqg.end(); ++it_chk)
        {
            WeightedBoxList wbl_chk = *it_chk;
            std::list<WeightedBox>::iterator it_owb = wbl_chk.begin();
            for ( ; it_owb != wbl_chk.end(); ++it_owb)
            {
                //
                // If exchanging these two balls reduces the load balance,
                // then exchange them and go to top.  The way we are doing
                // things, sum_weight cannot change.  So the efficiency will
                // increase if after we switch the two balls *it_wb and
                // *it_owb the max weight is reduced.
                //
                Real w_tb = (*it_top).weight() + (*it_owb).weight() - (*it_wb).weight();
                Real w_ob = (*it_chk).weight() + (*it_wb).weight() - (*it_owb).weight();
                //
                // If the other ball reduces the weight of the top box when
                // swapped, then it will change the efficiency.
                //
                if (w_tb < (*it_top).weight() && w_ob < (*it_top).weight())
                {
                    //
                    // Adjust the sum weight and the max weight.
                    //
                    WeightedBox wb = *it_wb;
                    WeightedBox owb = *it_owb;
                    wblqg.erase(it_top);
                    wblqg.erase(it_chk);
                    wbl_top.erase(it_wb);
                    wbl_chk.erase(it_owb);
                    wbl_top.push_back(owb);
                    wbl_chk.push_back(wb);
                    std::list<WeightedBoxList> tmp;
                    tmp.push_back(wbl_top);
                    tmp.push_back(wbl_chk);
                    tmp.sort();
                    wblqg.merge(tmp);
                    max_weight = (*wblqg.begin()).weight();
                    efficiency = sum_weight/(nprocs*max_weight);
                    goto top;
                }
            }
        }
    }

 bottom:
    //
    // Here I am "load-balanced".
    //
    std::list<WeightedBoxList>::const_iterator cit = wblqg.begin();

    for (int i = 0; i < nprocs; ++i)
    {
        const WeightedBoxList& wbl = *cit;

        result[i].reserve(wbl.size());

        for (std::list<WeightedBox>::const_iterator it1 = wbl.begin(), End = wbl.end();
            it1 != End;
              ++it1)
        {
            result[i].push_back((*it1).boxid());
        }
        ++cit;
    }

    for (int i  = 0; i < nprocs; ++i)
        delete vbbs[i];
}

void
DistributionMapping::KnapSackDoIt (const std::vector<long>& wgts,
                                   int                    /*  nprocs */,
                                   Real&                    efficiency,
                                   bool                     do_full_knapsack,
				   int                      nmax)
{
    BL_PROFILE("DistributionMapping::KnapSackDoIt()");

<<<<<<< HEAD
    int nprocs = ParallelDescriptor::NProcs();
=======
    int nprocs = ParallelContext::NProcsSub();
>>>>>>> 4a3729fa

    // If team is not use, we are going to treat it as a special case in which
    // the number of teams is nprocs and the number of workers is 1.

    int nteams = nprocs;
    int nworkers = 1;
#if defined(BL_USE_TEAM)
    nteams = ParallelDescriptor::NTeams();
    nworkers = ParallelDescriptor::TeamSize();
#endif

    std::vector< std::vector<int> > vec;

    efficiency = 0;

    knapsack(wgts,nteams,vec,efficiency,do_full_knapsack,nmax);

    BL_ASSERT(static_cast<int>(vec.size()) == nteams);

    std::vector<LIpair> LIpairV;

    LIpairV.reserve(nteams);

    for (int i = 0; i < nteams; ++i)
    {
	long wgt = 0;
        for (std::vector<int>::const_iterator lit = vec[i].begin(), End = vec[i].end();
             lit != End; ++lit)
        {
            wgt += wgts[*lit];
        }

        LIpairV.push_back(LIpair(wgt,i));
    }

    Sort(LIpairV, true);

    Vector<int> ord;
    Vector<Vector<int> > wrkerord;
    
    if (nteams == nprocs) {
	LeastUsedCPUs(nprocs,ord);
	wrkerord.resize(nprocs);
	for (int i = 0; i < nprocs; ++i) { 
	    wrkerord[i].resize(1);
	    wrkerord[i][0] = 0;
	}
    } else {
	LeastUsedTeams(ord,wrkerord,nteams,nworkers);
    }

    for (int i = 0; i < nteams; ++i)
    {
        const int idx = LIpairV[i].second;
        const int tid = ord[i];
	
	const std::vector<int>& vi = vec[idx];
	const int N = vi.size();
	
	if (nteams == nprocs) {
	    for (int j = 0; j < N; ++j)
	    {
<<<<<<< HEAD
		m_ref->m_pmap[vi[j]] = tid;
=======
		m_ref->m_pmap[vi[j]] = ParallelContext::local_to_global_rank(tid);
>>>>>>> 4a3729fa
	    }
	} else {
#ifdef BL_USE_TEAM
	    int leadrank = tid * nworkers;
	    for (int w = 0; w < nworkers; ++w)
	    {
	        ParallelDescriptor::team_for(0, N, w, [&] (int j) {
                        m_ref->m_pmap[vi[j]] = leadrank + wrkerord[i][w];
                });
	    }
#endif
	}
    }

    if (verbose)
    {
	amrex::Print() << "KNAPSACK efficiency: " << efficiency << '\n';
    }

}

void
DistributionMapping::KnapSackProcessorMap (const std::vector<long>& wgts,
                                           int                      nprocs,
                                           Real*                    efficiency,
                                           bool                     do_full_knapsack,
					   int                      nmax)
{
    BL_ASSERT(wgts.size() > 0);

    m_ref->m_pmap.resize(wgts.size());

    if (static_cast<int>(wgts.size()) <= nprocs || nprocs < 2)
    {
        RoundRobinProcessorMap(wgts.size(),nprocs);

        if (efficiency) *efficiency = 1;
    }
    else
    {
        Real eff = 0;
        KnapSackDoIt(wgts, nprocs, eff, do_full_knapsack, nmax);
        if (efficiency) *efficiency = eff;
    }
}

void
DistributionMapping::KnapSackProcessorMap (const BoxArray& boxes,
					   int             nprocs)
{
    BL_ASSERT(boxes.size() > 0);
    BL_ASSERT(m_ref->m_pmap.size() == boxes.size());

    if (boxes.size() <= nprocs || nprocs < 2)
    {
        RoundRobinProcessorMap(boxes,nprocs);
    }
    else
    {
        std::vector<long> wgts(boxes.size());

        for (unsigned int i = 0, N = boxes.size(); i < N; ++i)
            wgts[i] = boxes[i].numPts();

        Real effi = 0;
        bool do_full_knapsack = true;
        KnapSackDoIt(wgts, nprocs, effi, do_full_knapsack);
    }
}

namespace
{
    struct SFCToken
    {
        class Compare
        {
        public:
            bool operator () (const SFCToken& lhs,
                              const SFCToken& rhs) const;
        };

        SFCToken (int box, const IntVect& idx, Real vol)
            :
            m_box(box), m_idx(idx), m_vol(vol) {}

        int     m_box;
        IntVect m_idx;
        Real    m_vol;

        static int MaxPower;
    };
}

int SFCToken::MaxPower = 64;

bool
SFCToken::Compare::operator () (const SFCToken& lhs,
                                const SFCToken& rhs) const
{
    for (int i = SFCToken::MaxPower - 1; i >= 0; --i)
    {
        const int N = (1<<i);

        for (int j = AMREX_SPACEDIM-1; j >= 0; --j)
        {
            const int il = lhs.m_idx[j]/N;
            const int ir = rhs.m_idx[j]/N;

            if (il < ir)
            {
                return true;
            }
            else if (il > ir)
            {
                return false;
            }
        }
    }
    return false;
}

static
void
Distribute (const std::vector<SFCToken>&     tokens,
            int                              nprocs,
            Real                             volpercpu,
            std::vector< std::vector<int> >& v)

{
    BL_ASSERT(static_cast<int>(v.size()) == nprocs);

    int  K        = 0;
    Real totalvol = 0;

    for (int i = 0; i < nprocs; ++i)
    {
        int  cnt = 0;
        Real vol = 0;

        for ( int TSZ = static_cast<int>(tokens.size());
              K < TSZ && (i == (nprocs-1) || vol < volpercpu);
              ++cnt, ++K)
        {
            vol += tokens[K].m_vol;

            v[i].push_back(tokens[K].m_box);
        }

        totalvol += vol;

        if ((totalvol/(i+1)) > volpercpu &&  // Too much for this bin.
            cnt > 1                      &&  // More than one box in this bin.
            i < nprocs-1)                    // Not the last bin, which has to take all.
        {
            --K;
            v[i].pop_back();
            totalvol -= tokens[K].m_vol;
        }
    }

#ifndef NDEBUG
    int cnt = 0;
    for (int i = 0; i < nprocs; ++i)
        cnt += v[i].size();
    BL_ASSERT(cnt == static_cast<int>(tokens.size()));
#endif
}

void
DistributionMapping::SFCProcessorMapDoIt (const BoxArray&          boxes,
                                          const std::vector<long>& wgts,
                                          int                   /*   nprocs */)
{
    BL_PROFILE("DistributionMapping::SFCProcessorMapDoIt()");

<<<<<<< HEAD
    int nprocs = ParallelDescriptor::NProcs();
=======
    int nprocs = ParallelContext::NProcsSub();
>>>>>>> 4a3729fa

    int nteams = nprocs;
    int nworkers = 1;
#if defined(BL_USE_TEAM)
    nteams = ParallelDescriptor::NTeams();
    nworkers = ParallelDescriptor::TeamSize();
#else
    if (node_size > 0) {
	nteams = nprocs/node_size;
	nworkers = node_size;
	if (nworkers*nteams != nprocs) {
	    nteams = nprocs;
	    nworkers = 1;
	}
    }
#endif

    std::vector<SFCToken> tokens;

    const int N = boxes.size();

    tokens.reserve(N);

    int maxijk = 0;

    for (int i = 0; i < N; ++i)
    {
	const Box& bx = boxes[i];
        tokens.push_back(SFCToken(i,bx.smallEnd(),wgts[i]));

        const SFCToken& token = tokens.back();

        AMREX_D_TERM(maxijk = std::max(maxijk, token.m_idx[0]);,
                     maxijk = std::max(maxijk, token.m_idx[1]);,
                     maxijk = std::max(maxijk, token.m_idx[2]););
    }
    //
    // Set SFCToken::MaxPower for BoxArray.
    //
    int m = 0;
    for ( ; (1 << m) <= maxijk; ++m) {
        ;  // do nothing
    }
    SFCToken::MaxPower = m;
    //
    // Put'm in Morton space filling curve order.
    //
    std::sort(tokens.begin(), tokens.end(), SFCToken::Compare());
    //
    // Split'm up as equitably as possible per team.
    //
    Real volperteam = 0;
    for (const SFCToken& tok : tokens) {
        volperteam += tok.m_vol;
    }
    volperteam /= nteams;

    std::vector< std::vector<int> > vec(nteams);

    Distribute(tokens,nteams,volperteam,vec);

    // vec has a size of nteams and vec[] holds a vector of box ids.

    tokens.clear();

    std::vector<LIpair> LIpairV;

    LIpairV.reserve(nteams);

    for (int i = 0; i < nteams; ++i)
    {
	long wgt = 0;
        const std::vector<int>& vi = vec[i];
        for (int j = 0, M = vi.size(); j < M; ++j)
            wgt += wgts[vi[j]];

        LIpairV.push_back(LIpair(wgt,i));
    }

    Sort(LIpairV, true);

    // LIpairV has a size of nteams and LIpairV[] is pair whose first is weight
    // and second is an index into vec.  LIpairV is sorted by weight such that
    // LIpairV is the heaviest.

    Vector<int> ord;
    Vector<Vector<int> > wrkerord;

    if (nteams == nprocs) {
	LeastUsedCPUs(nprocs,ord);
    } else {
	LeastUsedTeams(ord,wrkerord,nteams,nworkers);
    }

    // ord is a vector of process (or team) ids, sorted from least used to more heavily used.
    // wrkerord is a vector of sorted worker ids.

    for (int i = 0; i < nteams; ++i)
    {
        const int tid  = ord[i];                  // tid is team id 
        const int ivec = LIpairV[i].second;       // index into vec
        const std::vector<int>& vi = vec[ivec];   // this vector contains boxes assigned to this team
	const int Nbx = vi.size();                // # of boxes assigned to this team

	if (nteams == nprocs) { // In this case, team id is process id.
	    for (int j = 0; j < Nbx; ++j)
	    {
<<<<<<< HEAD
		m_ref->m_pmap[vi[j]] = tid;
=======
		m_ref->m_pmap[vi[j]] = ParallelContext::local_to_global_rank(tid);
>>>>>>> 4a3729fa
	    }
	} 
	else   // We would like to do knapsack within the team workers
	{
	    std::vector<long> local_wgts;
	    for (int j = 0; j < Nbx; ++j) {
		local_wgts.push_back(wgts[vi[j]]);
	    }

	    std::vector<std::vector<int> > kpres;
	    Real kpeff;
	    knapsack(local_wgts, nworkers, kpres, kpeff, true, N);

	    // kpres has a size of nworkers. kpres[] contains a vector of indices into vi. 

	    // sort the knapsacked chunks
	    std::vector<LIpair> ww;
	    for (int w = 0; w < nworkers; ++w) {
		long wgt = 0;
		for (std::vector<int>::const_iterator it = kpres[w].begin();
		     it != kpres[w].end(); ++it)
		{
		    wgt += local_wgts[*it];
		}
		ww.push_back(LIpair(wgt,w));
	    }
	    Sort(ww,true);

	    // ww is a sorted vector of pair whose first is the weight and second is a index
	    // into kpres.
	    
	    const Vector<int>& sorted_workers = wrkerord[i];

	    const int leadrank = tid * nworkers;

	    for (int w = 0; w < nworkers; ++w)
	    {
		const int cpu = leadrank + sorted_workers[w];
		int ikp = ww[w].second;
		const std::vector<int>& js = kpres[ikp];
		for (std::vector<int>::const_iterator it = js.begin(); it!=js.end(); ++it)
		    m_ref->m_pmap[vi[*it]] = cpu;
	    }
	}
    }

    if (verbose && ParallelDescriptor::IOProcessor())
    {
        Real sum_wgt = 0, max_wgt = 0;
        for (int i = 0; i < nteams; ++i)
        {
            const long W = LIpairV[i].first;
            if (W > max_wgt)
                max_wgt = W;
            sum_wgt += W;
        }

        std::cout << "SFC efficiency: " << (sum_wgt/(nteams*max_wgt)) << '\n';
    }
}

void
DistributionMapping::SFCProcessorMap (const BoxArray& boxes,
                                      int             nprocs)
{
    BL_ASSERT(boxes.size() > 0);

    m_ref->m_pmap.resize(boxes.size());

    if (boxes.size() < sfc_threshold*nprocs)
    {
        KnapSackProcessorMap(boxes,nprocs);
    }
    else
    {
        std::vector<long> wgts;

        wgts.reserve(boxes.size());

	for (int i = 0, N = boxes.size(); i < N; ++i)
        {
            wgts.push_back(boxes[i].volume());
        }

        SFCProcessorMapDoIt(boxes,wgts,nprocs);
    }
}

void
DistributionMapping::SFCProcessorMap (const BoxArray&          boxes,
                                      const std::vector<long>& wgts,
                                      int                      nprocs)
{
    BL_ASSERT(boxes.size() > 0);
    BL_ASSERT(boxes.size() == static_cast<int>(wgts.size()));

    m_ref->m_pmap.resize(wgts.size());

    if (boxes.size() < sfc_threshold*nprocs)
    {
        KnapSackProcessorMap(wgts,nprocs);
    }
    else
    {
        SFCProcessorMapDoIt(boxes,wgts,nprocs);
    }
}

void
DistributionMapping::RRSFCDoIt (const BoxArray&          boxes,
				int                      nprocs)
{
    BL_PROFILE("DistributionMapping::RRSFCDoIt()");

#if defined (BL_USE_TEAM)
    amrex::Abort("Team support is not implemented yet in RRSFC");
#endif

    std::vector<SFCToken> tokens;

    const int nboxes = boxes.size();

    tokens.reserve(nboxes);

    int maxijk = 0;

    for (int i = 0; i < nboxes; ++i)
    {
	const Box& bx = boxes[i];
        tokens.push_back(SFCToken(i,bx.smallEnd(),0.0));

        const SFCToken& token = tokens.back();

        AMREX_D_TERM(maxijk = std::max(maxijk, token.m_idx[0]);,
               maxijk = std::max(maxijk, token.m_idx[1]);,
               maxijk = std::max(maxijk, token.m_idx[2]););
    }
    //
    // Set SFCToken::MaxPower for BoxArray.
    //
    int m = 0;
    for ( ; (1 << m) <= maxijk; ++m) {
        ;  // do nothing
    }
    SFCToken::MaxPower = m;
    //
    // Put'm in Morton space filling curve order.
    //
    std::sort(tokens.begin(), tokens.end(), SFCToken::Compare());

    Vector<int> ord;

    LeastUsedCPUs(nprocs,ord);

    // Distribute boxes using roundrobin
    for (int i = 0; i < nboxes; ++i) {
	m_ref->m_pmap[i] = ParallelContext::local_to_global_rank(ord[i%nprocs]);
    }
}

void
DistributionMapping::RRSFCProcessorMap (const BoxArray&          boxes,
                                        int                      nprocs)
{
    BL_ASSERT(boxes.size() > 0);
 
    m_ref->m_pmap.resize(boxes.size());

    RRSFCDoIt(boxes,nprocs);
}

<<<<<<< HEAD
namespace
{
    struct PFCToken
    {
        class Compare
        {
        public:
            bool operator () (const PFCToken& lhs,
                              const PFCToken& rhs) const;
        };

        PFCToken (int box, const IntVect& idx, Real vol)
            :
            m_box(box), m_idx(idx), m_vol(vol) {}

        int     m_box;
        IntVect m_idx;
        Real    m_vol;
    };
}



bool
PFCToken::Compare::operator () (const PFCToken& lhs,
                                const PFCToken& rhs) const
{
  return lhs.m_idx < rhs.m_idx;
}


void
DistributionMapping::CurrentBytesUsed (int nprocs, Vector<long>& result)
{
    result.resize(nprocs);
    Vector<long> bytes(nprocs, 0);

#ifdef BL_USE_MPI
    BL_PROFILE("DistributionMapping::CurrentBytesUsed()");

    long thisbyte = amrex::TotalBytesAllocatedInFabs();

    BL_COMM_PROFILE(BLProfiler::Allgather, sizeof(long), BLProfiler::BeforeCall(),
                    BLProfiler::NoTag());
    MPI_Allgather(&thisbyte,
                  1,
                  ParallelDescriptor::Mpi_typemap<long>::type(),
                  bytes.dataPtr(),
                  1,
                  ParallelDescriptor::Mpi_typemap<long>::type(),
                  ParallelDescriptor::Communicator());
    BL_COMM_PROFILE(BLProfiler::Allgather, sizeof(long), BLProfiler::AfterCall(),
                    BLProfiler::NoTag());
#endif

    for (int i(0); i < nprocs; ++i)
    {
        result[i] = bytes[i];
    }
if(ParallelDescriptor::IOProcessor()) {
  std::cout << "**********************************" << std::endl;
  for(int i(0); i < result.size(); ++i) {
    std::cout << "currentBytes[" << i << "] = " << result[i] << std::endl;
  }
  std::cout << "**********************************" << std::endl;
  static int count(0);
  std::stringstream dfss;
  dfss << "CurrentBytes.count_" << count++ << ".xgr";
  std::ofstream bos(dfss.str().c_str());
  for(int i(0); i < result.size(); ++i) {
    bos << i << ' ' << result[i] << '\n';
  }
  bos.close();
}

}


void
DistributionMapping::CurrentCellsUsed (int nprocs, Vector<long>& result)
{
    result.resize(nprocs);
    Vector<long> cells(nprocs, 0);

#ifdef BL_USE_MPI
    BL_PROFILE("DistributionMapping::CurrentCellsUsed()");

    long thiscell = amrex::TotalCellsAllocatedInFabs();

    BL_COMM_PROFILE(BLProfiler::Allgather, sizeof(long), BLProfiler::BeforeCall(),
                    BLProfiler::NoTag());
    MPI_Allgather(&thiscell,
                  1,
                  ParallelDescriptor::Mpi_typemap<long>::type(),
                  cells.dataPtr(),
                  1,
                  ParallelDescriptor::Mpi_typemap<long>::type(),
                  ParallelDescriptor::Communicator());
    BL_COMM_PROFILE(BLProfiler::Allgather, sizeof(long), BLProfiler::AfterCall(),
                    BLProfiler::NoTag());
#endif

    for(int i(0); i < nprocs; ++i) {
      result[i] = cells[i];
    }
}


void
DistributionMapping::PFCProcessorMapDoIt (const BoxArray&          boxes,
                                          const std::vector<long>& wgts,
                                          int                      nprocs)
{
    BL_PROFILE("DistributionMapping::PFCProcessorMapDoIt()");

#if defined (BL_USE_TEAM)
    amrex::Abort("Team support is not implemented yet in PFC");
#endif

    std::vector< std::vector<int> > vec(nprocs);
    std::vector<PFCToken> tokens;
    tokens.reserve(boxes.size());
    int maxijk(0);

    for(int i(0), N(boxes.size()); i < N; ++i) {
	const Box& bx = boxes[i];
        tokens.push_back(PFCToken(i, bx.smallEnd(), wgts[i]));
        const PFCToken &token = tokens.back();
        AMREX_D_TERM(maxijk = std::max(maxijk, token.m_idx[0]);,
               maxijk = std::max(maxijk, token.m_idx[1]);,
               maxijk = std::max(maxijk, token.m_idx[2]););
    }

    std::sort(tokens.begin(), tokens.end(), PFCToken::Compare());  // sfc order

    Real totC(0.0);
    Vector<long> aCurrentCells;
    CurrentCellsUsed(nprocs, aCurrentCells);
    if(ParallelDescriptor::IOProcessor()) {
      for(int i(0); i < aCurrentCells.size(); ++i) {
        std::cout << "aCurrentCells[" << i << "] = " << aCurrentCells[i] << std::endl;
	totC += aCurrentCells[i];
      }
    }

    long totalCurrentCells(0);
    for(int i(0); i < nprocs; ++i) {
      totalCurrentCells += aCurrentCells[i];
    }

      int  K(0);
      Real totalvol(0.0), volpercpu(0.0), ccScale(1.0);
      const int Navg(tokens.size() / nprocs);
      long totalNewCells(0), totalNewCellsB(0);
      for(int i(0); i < static_cast<int>(tokens.size()); ++i) { // new cells to add
        totalNewCells  += tokens[i].m_vol;
        totalNewCellsB += boxes[i].numPts();
      }
      if(totalNewCells != totalNewCellsB) {
        amrex::Abort("tnc");
      }
      volpercpu = static_cast<Real>(totalNewCells) / nprocs;

      Vector<long> scaledCurrentCells(aCurrentCells.size(), 0);
      if(totalCurrentCells > 0) {
        ccScale = static_cast<Real>(totalNewCells) / totalCurrentCells;
      }
      for(int i(0); i < aCurrentCells.size(); ++i) {
        scaledCurrentCells[i] = ccScale * aCurrentCells[i];
      }

      Vector<long> newVolPerCPU(nprocs, 0);
      if(totalCurrentCells > 0) {
        for(int i(0); i < newVolPerCPU.size(); ++i) {
          newVolPerCPU[i] = (2.0 * volpercpu) - scaledCurrentCells[i];
        }
      } else {
        for(int i(0); i < newVolPerCPU.size(); ++i) {
          newVolPerCPU[i] = volpercpu;
        }
      }

      for(int i(0); i < nprocs; ++i) {
        int  cnt(0);
        Real vol(0.0);
	long accVol(0);
        vec[i].reserve(Navg + 2);

        for(int TSZ(tokens.size()); K < TSZ &&
	    //(i == (nprocs-1) || vol < (newVolPerCPU[i] - tokens[K].m_vol / 2));
	    (i == (nprocs-1) || vol < (newVolPerCPU[i] - 0));
            ++cnt, ++K)
        {
            vol += tokens[K].m_vol;
            accVol += tokens[K].m_vol;
            vec[i].push_back(tokens[K].m_box);
        }

        totalvol += vol;
        //if((totalvol / (i + 1)) > (newVolPerCPU[i] + tokens[K].m_vol / 2) &&
        if((totalvol / (i + 1)) > (newVolPerCPU[i] + 0) &&
	   cnt > 1 && K < static_cast<int>(tokens.size()))
	{
            --K;
            vec[i].pop_back();
            totalvol -= tokens[K].m_vol;
            accVol -= tokens[K].m_vol;
        }
      aCurrentCells[i] += accVol;

	int extra(newVolPerCPU[i] - accVol);
        if(extra != 0 && i < nprocs - 1) {  // add the difference to the rest
	  extra /= nprocs - (i + 1);
	  for(int ii(i+1); ii < nprocs; ++ii) {
	    newVolPerCPU[ii] += extra;
	  }
        }
      }


if(ParallelDescriptor::IOProcessor()) {
  long npoints(0);
  for(int i(0); i < boxes.size(); ++i) {
    npoints += boxes[i].numPts();
  }

  static int count(0);
  std::stringstream dfss;
  dfss << "CurrentCellsAcc.count_" << count++ << ".xgr";
  std::ofstream bos(dfss.str().c_str());
  for(int i(0); i < aCurrentCells.size(); ++i) {
    bos << i << ' ' << aCurrentCells[i] << '\n';
  }
  bos.close();
}

    tokens.clear();
    Vector<long> wgts_per_cpu(nprocs, 0);
    for (unsigned int i(0), N(vec.size()); i < N; ++i) {
        const std::vector<int>& vi = vec[i];
        for (int j(0), M(vi.size()); j < M; ++j) {
            wgts_per_cpu[i] += wgts[vi[j]];
	}
    }

    for (int i(0); i < nprocs; ++i) {
        const std::vector<int> &vi = vec[i];

        for(int j(0), N(vi.size()); j < N; ++j) {
          m_ref->m_pmap[vi[j]] = ProximityMap(i);
        }
    }

    if(ParallelDescriptor::IOProcessor()) {
        Real sum_wgt = 0, max_wgt = 0;
        for(int i = 0, N = wgts_per_cpu.size(); i < N; ++i) {
            const long W = wgts_per_cpu[i];
            if(W > max_wgt) {
              max_wgt = W;
	    }
            sum_wgt += W;
        }
        std::cout << "PFC efficiency: " << (sum_wgt/(nprocs*max_wgt)) << '\n';
    }
}


void
DistributionMapping::PFCProcessorMap (const BoxArray& boxes,
                                      int             nprocs)
{
    BL_ASSERT(boxes.size() > 0);

    m_ref->m_pmap.resize(boxes.size());

    std::vector<long> wgts;
    wgts.reserve(boxes.size());

    for (int i = 0, N = boxes.size(); i < N; ++i)
    {
      wgts.push_back(boxes[i].numPts());
    }
    PFCProcessorMapDoIt(boxes,wgts,nprocs);
}


void
DistributionMapping::PFCProcessorMap (const BoxArray&          boxes,
                                      const std::vector<long>& wgts,
                                      int                      nprocs)
{
    BL_ASSERT(boxes.size() > 0);
    BL_ASSERT(boxes.size() == static_cast<int>(wgts.size()));

    m_ref->m_pmap.resize(wgts.size());

    PFCProcessorMapDoIt(boxes,wgts,nprocs);
}



namespace
{
    struct PFCMultiLevelToken
    {
        class Compare
        {
        public:
            bool operator () (const PFCMultiLevelToken& lhs,
                              const PFCMultiLevelToken& rhs) const;
        };

        PFCMultiLevelToken (int level, int idxAll, int idxLevel,
                            const IntVect &boxiv, const IntVect &fineiv,
                            Real vol)
            :
            m_level(level), m_idxAll(idxAll), m_idxLevel(idxLevel),
            m_boxiv(boxiv), m_fineiv(fineiv), m_vol(vol) {}

        int     m_level, m_idxAll, m_idxLevel;
        IntVect m_boxiv, m_fineiv;
        Real    m_vol;
    };
}


bool
PFCMultiLevelToken::Compare::operator () (const PFCMultiLevelToken& lhs,
                                          const PFCMultiLevelToken& rhs) const
{
  return lhs.m_fineiv < rhs.m_fineiv;
}




Vector<Vector<int> >
DistributionMapping::MultiLevelMapPFC (const Vector<IntVect>  &refRatio,
                                       const Vector<BoxArray> &allBoxes,
				       int maxgrid)
{
    BL_PROFILE("DistributionMapping::MultiLevelMapPFC()");

    using std::cout;
    using std::endl;

    int nProcs(ParallelDescriptor::NProcs());
    long totalCells(0);
    int nLevels(allBoxes.size());
    int finestLevel(nLevels - 1);
    int nBoxes(0);
    for(int level(0); level < nLevels; ++level) {
      nBoxes += allBoxes[level].size();
      totalCells += allBoxes[level].numPts();
    }

    std::vector< std::vector<int> > vec(nProcs);
    std::vector<PFCMultiLevelToken> tokens;
    tokens.reserve(nBoxes);
    int idxAll(0);
    IntVect cRR(IntVect::TheUnitVector());

    for(int level(finestLevel); level >= 0; --level) {
      for(int i(0), N(allBoxes[level].size()); i < N; ++i) {
	Box box(allBoxes[level][i]);
	Box fine(amrex::refine(box, cRR));
        tokens.push_back(PFCMultiLevelToken(level, idxAll, i,
	                 box.smallEnd(), fine.smallEnd(), box.numPts()));
      }
      if(level > 0) {
        cRR *= refRatio[level - 1];
      }
      ++idxAll;
    }

    std::sort(tokens.begin(), tokens.end(), PFCMultiLevelToken::Compare());  // sfc order

      int  K(0);
      Real totalvol(0.0), volpercpu(0.0);
      const int Navg(tokens.size() / nProcs);
      volpercpu = static_cast<Real>(totalCells) / nProcs;

      Vector<long> newVolPerCPU(nProcs, volpercpu);

      for(int iProc(0); iProc < nProcs; ++iProc) {
        int  cnt(0);
        Real vol(0.0);
	long accVol(0);
        vec[iProc].reserve(Navg + 2);

        for(int TSZ(tokens.size()); K < TSZ &&
	    (iProc == (nProcs-1) || vol < (newVolPerCPU[iProc]));
            ++cnt, ++K)
        {
            vol += tokens[K].m_vol;
            accVol += tokens[K].m_vol;
            vec[iProc].push_back(K);
        }

        totalvol += vol;
        if((totalvol / (iProc + 1)) > (newVolPerCPU[iProc]) &&
	   cnt > 1 && K < static_cast<int>(tokens.size()))
	{
            --K;
            vec[iProc].pop_back();
            totalvol -= tokens[K].m_vol;
            accVol -= tokens[K].m_vol;
        }

	int extra(newVolPerCPU[iProc] - accVol);
        if(extra != 0 && iProc < nProcs - 1) {  // add the difference to the rest
	  extra /= nProcs - (iProc + 1);
	  for(int ip(iProc + 1); ip < nProcs; ++ip) {
	    newVolPerCPU[ip] += extra;
	  }
        }
      }

    Vector<Vector<int> > localPMaps(nLevels);
    for(int n(0); n < localPMaps.size(); ++n) {
      localPMaps[n].resize(allBoxes[n].size(), -1);
    }

    bool bStagger(false);
    if(bStagger) {
      int staggerOffset(12);
      Vector<int> staggeredProxMap(proximityMap.size());

      int nSets(nProcs / staggerOffset);
      int nRemainder(nProcs % staggerOffset);
      int nCount(0);
      for(int iS(0); iS < staggerOffset; ++iS) {
        for(int nS(0); nS < nSets * staggerOffset; nS += staggerOffset) {
	  staggeredProxMap[nCount++] = nS + iS;
        }
      }
      for(int iR(0); iR < nRemainder; ++iR) {
        int index((staggerOffset * nSets) + iR);;
        staggeredProxMap[index] = index;;
      }
      for(int iProc(0); iProc < nProcs; ++iProc) {
        if(ParallelDescriptor::IOProcessor()) {
	  std::cout << "staggeredProxMap[" << iProc << "] = " << staggeredProxMap[iProc] << std::endl;
        }
        if(staggeredProxMap[iProc] >= nProcs) {
	  std::cout << "Stagger:  ERROR!" << std::endl;
          amrex::Abort("*****");
	}
      }

      for(int iProc(0); iProc < nProcs; ++iProc) {
        const std::vector<int> &vi = vec[iProc];
        for(int j(0), N(vi.size()); j < N; ++j) {
	  PFCMultiLevelToken &pt = tokens[vi[j]];
	  int level(pt.m_level);
	  int idxLevel(pt.m_idxLevel);
	  int staggeredProc(staggeredProxMap[iProc]);
	  localPMaps[level][idxLevel] = staggeredProc;
        }
      }
    } else {
      for(int iProc(0); iProc < nProcs; ++iProc) {
        const std::vector<int> &vi = vec[iProc];
        for(int j(0), N(vi.size()); j < N; ++j) {
	  PFCMultiLevelToken &pt = tokens[vi[j]];
	  int level(pt.m_level);
	  int idxLevel(pt.m_idxLevel);
	  localPMaps[level][idxLevel] = ProximityMap(iProc);
        }
      }
    }

    tokens.clear();

if(ParallelDescriptor::IOProcessor()) {
  Real maxGridPts(maxgrid * maxgrid * maxgrid);
  Vector<Vector<int> > boxesPerProc(nProcs);
  Vector<Real> ncells(nProcs, 0);
  int ib(0), nb(0);
  for(int n(0); n < allBoxes.size(); ++n) {
    nb += allBoxes[n].size();
  }
  std::cout << "nb = " << nb << std::endl;
  Vector<long> ncellsPerBox(nb, 0);
  for(int n(0); n < localPMaps.size(); ++n) {
    for(int i(0); i < localPMaps[n].size(); ++i) {
      int index(localPMaps[n][i]);
      ncells[index] += allBoxes[n][i].d_numPts() / maxGridPts;
      if(ib > ncellsPerBox.size()) {
        std::cout << "ib ncellsPerBox.size() = " << ib << "  " << ncellsPerBox.size() << std::endl;
      }
      ncellsPerBox[ib] = allBoxes[n][i].numPts();
      boxesPerProc[index].push_back(allBoxes[n][i].numPts());
      ++ib;
    }
  }
  static int count(0);
  std::stringstream dfss;
  dfss << "MLMB_" << count << ".xgr";
  std::ofstream bos(dfss.str().c_str());
  for(int i(0); i < ncells.size(); ++i) {
    bos << i << ' ' << std::setprecision(8) << ncells[i] << '\n';
  }
  bos.close();
  std::stringstream dfsspb;
  dfsspb << "MLMPERB_" << count << ".xgr";
  std::ofstream bospb(dfsspb.str().c_str());
  for(int i(0); i < ncellsPerBox.size(); ++i) {
    bospb << i << ' ' << std::setprecision(8) << ncellsPerBox[i] << '\n';
  }
  bospb.close();
  std::stringstream bpproc;
  bpproc << "BPPROC_" << count << ".xgr";
  std::ofstream sbpp(bpproc.str().c_str());
  for(int n(0); n < boxesPerProc.size(); ++n) {
    sbpp << n;
    for(int i(0); i < boxesPerProc[n].size(); ++i) {
      sbpp << ' ' << boxesPerProc[n][i];
    }
    sbpp << '\n';
  }
  sbpp.close();
  ++count;
}

    return localPMaps;
}




Vector<Vector<int> >
DistributionMapping::MultiLevelMapRandom (const Vector<IntVect>  &refRatio,
                                          const Vector<BoxArray> &allBoxes,
					  int maxgrid, int maxRank, int minRank)
{
    BL_PROFILE("DistributionMapping::MultiLevelMapRandom()");

    if(maxRank < 0) {
      maxRank = ParallelDescriptor::NProcs() - 1;
    }
    maxRank = std::min(maxRank, ParallelDescriptor::NProcs() - 1);
    minRank = std::max(0, minRank);
    minRank = std::min(minRank, maxRank);
    if(ParallelDescriptor::IOProcessor()) {
      std::cout << "_in DistributionMapping::MultiLevelMapRandom:  minRank maxRank = "
                << minRank << "  " << maxRank << std::endl;
    }

    Vector<Vector<int> > localPMaps(allBoxes.size());
    for(int n(0); n < localPMaps.size(); ++n) {
      localPMaps[n].resize(allBoxes[n].size(), -1);

      if(ParallelDescriptor::IOProcessor()) {
	int range(maxRank - minRank);
        for(int ir(0); ir < localPMaps[n].size(); ++ir) {
          //localPMaps[n][ir] = amrex::Random_int(maxRank + 1);
          localPMaps[n][ir] = minRank + amrex::Random_int(range + 1);
        }
      }
      ParallelDescriptor::Bcast(localPMaps[n].dataPtr(), localPMaps[n].size());
    }

    return localPMaps;
}


Vector<Vector<int> >
DistributionMapping::MultiLevelMapKnapSack (const Vector<IntVect>  &refRatio,
                                            const Vector<BoxArray> &allBoxes,
					    int maxgrid)
{
    BL_PROFILE("DistributionMapping::MultiLevelMapKnapSack()");

    int nProcs(ParallelDescriptor::NProcs());
    std::vector<std::vector<int> > weightsPerCPU;
    Real efficiency(0.0);
    bool doFullKnapSack(true);
    int nMax(std::numeric_limits<int>::max());

    Vector<long> weights;
    for(int n(0); n < allBoxes.size(); ++n) {
      const BoxArray &aba = allBoxes[n];
      for(int b(0); b < aba.size(); ++b) {
        weights.push_back(aba[b].numPts());
      }
    }

    knapsack(weights, nProcs, weightsPerCPU, efficiency, doFullKnapSack, nMax);

    int count(0);
    for(int cpu(0); cpu < static_cast<int>(weightsPerCPU.size()); ++cpu) {
        for(int b(0); b < static_cast<int>(weightsPerCPU[cpu].size()); ++b) {
            //weights[count++] = weightsPerCPU[cpu][b];
            weights[weightsPerCPU[cpu][b]] = cpu;
        }
    }
    count = 0;

    Vector<Vector<int> > localPMaps(allBoxes.size());
    for(int n(0); n < localPMaps.size(); ++n) {
      localPMaps[n].resize(allBoxes[n].size(), -1);

      if(ParallelDescriptor::IOProcessor()) {
        for(int ir(0); ir < localPMaps[n].size(); ++ir) {
          localPMaps[n][ir] = weights[count++];
        }
      }
      ParallelDescriptor::Bcast(localPMaps[n].dataPtr(), localPMaps[n].size());
    }

    return localPMaps;
}


void
DistributionMapping::PFCMultiLevelMap (const Vector<IntVect>  &refRatio,
                                       const Vector<BoxArray> &allBoxes)
{
    BL_PROFILE("DistributionMapping::PFCMultiLevelMap()");

    bool IOP(ParallelDescriptor::IOProcessor());
    using std::cout;
    using std::endl;

    int nprocs(ParallelDescriptor::NProcs());
    long totalCells(0);
    int nLevels(allBoxes.size());
    int finestLevel(nLevels - 1);
    int nBoxes(0);
    for(int level(0); level < nLevels; ++level) {
      nBoxes += allBoxes[level].size();
      totalCells += allBoxes[level].numPts();
    }

    std::vector< std::vector<int> > vec(nprocs);
    std::vector<PFCMultiLevelToken> tokens;
    tokens.reserve(nBoxes);
    int idxAll(0);
    IntVect cRR(IntVect::TheUnitVector());

    for(int level(finestLevel); level >= 0; --level) {
      for(int i(0), N(allBoxes[level].size()); i < N; ++i) {
	Box box(allBoxes[level][i]);
	Box fine(amrex::refine(box, cRR));
        tokens.push_back(PFCMultiLevelToken(level, idxAll, i,
	                 box.smallEnd(), fine.smallEnd(), box.numPts()));
      }
      if(level > 0) {
        cRR *= refRatio[level - 1];
      }
      ++idxAll;
    }

if(IOP) cout << "==============" << endl;
ParallelDescriptor::Barrier();
    std::sort(tokens.begin(), tokens.end(), PFCMultiLevelToken::Compare());  // sfc order

    //long totalCurrentCells(0);

      int  K(0);
      Real totalvol(0.0), volpercpu(0.0);
      const int Navg(tokens.size() / nprocs);
      volpercpu = static_cast<Real>(totalCells) / nprocs;

      Vector<long> newVolPerCPU(nprocs, volpercpu);

      for(int iProc(0); iProc < nprocs; ++iProc) {
        int  cnt(0);
        Real vol(0.0);
	long accVol(0);
        vec[iProc].reserve(Navg + 2);

        for(int TSZ(tokens.size()); K < TSZ &&
	    (iProc == (nprocs-1) || vol < (newVolPerCPU[iProc]));
            ++cnt, ++K)
        {
            vol += tokens[K].m_vol;
            accVol += tokens[K].m_vol;
            vec[iProc].push_back(K);
        }

        totalvol += vol;
        if((totalvol / (iProc + 1)) > (newVolPerCPU[iProc]) &&
	   cnt > 1 && K < static_cast<int>(tokens.size()))
	{
            --K;
            vec[iProc].pop_back();
            totalvol -= tokens[K].m_vol;
            accVol -= tokens[K].m_vol;
        }

	int extra(newVolPerCPU[iProc] - accVol);
        if(extra != 0 && iProc < nprocs - 1) {  // add the difference to the rest
	  extra /= nprocs - (iProc + 1);
	  for(int ip(iProc + 1); ip < nprocs; ++ip) {
	    newVolPerCPU[ip] += extra;
	  }
        }
      }

    Vector<Vector<int> > localPMaps(nLevels);
    for(int n(0); n < localPMaps.size(); ++n) {
      localPMaps[n].resize(allBoxes[n].size(), -1);
    }

    for(int iProc(0); iProc < nprocs; ++iProc) {
      const std::vector<int> &vi = vec[iProc];
      for(int j(0), N(vi.size()); j < N; ++j) {
	PFCMultiLevelToken &pt = tokens[vi[j]];
	int level(pt.m_level);
	int idxLevel(pt.m_idxLevel);
	localPMaps[level][idxLevel] = ProximityMap(iProc);
      }
    }

    for(int n(0); n < localPMaps.size(); ++n) {
      for(int i(0); i < localPMaps[n].size(); ++i) {
        if(localPMaps[n][i] == -1) {
	  std::cout << "*********** n i == -1:  " << n << "  " << i << std::endl;
	}
if(IOP) cout << "localPMaps[" << n << "][" << i << "] = " << localPMaps[n][i] << endl;
      }
    }

    tokens.clear();
    /*
    Vector<long> wgts_per_cpu(nprocs, 0);
    for (unsigned int i(0), N(vec.size()); i < N; ++i) {
        const std::vector<int>& vi = vec[i];
        for (int j(0), M(vi.size()); j < M; ++j) {
            wgts_per_cpu[i] += wgts[vi[j]];
	}
    }
    */

    if(ParallelDescriptor::IOProcessor()) {

      Vector<long> ncells(nprocs, 0);
      for(int n(0); n < localPMaps.size(); ++n) {
        for(int i(0); i < localPMaps[n].size(); ++i) {
          int index(localPMaps[n][i]);
          ncells[index] += allBoxes[n][i].numPts();
        }
      }
      Real sum_wgt(0.0), max_wgt(0.0);
      for(int i(0), N(ncells.size()); i < N; ++i) {
        const long W(ncells[i]);
        if(W > max_wgt) {
          max_wgt = W;
	}
        sum_wgt += W;
      }
      std::cout << "PFC efficiency: " << (sum_wgt/(nprocs*max_wgt)) << '\n';
    }
}




std::string
DistributionMapping::GetProcName() {
  int resultLen(-1);
  char cProcName[MPI_MAX_PROCESSOR_NAME + 11];
#ifdef BL_USE_MPI
  MPI_Get_processor_name(cProcName, &resultLen);
#endif
  if(resultLen < 1) {
    strcpy(cProcName, "NoProcName");
  }
  return(std::string(cProcName));
}


int
DistributionMapping::GetProcNumber() {
  return(ParallelDescriptor::MyProc());
}


void
DistributionMapping::InitProximityMap(bool makeMap, bool reinit)
{
  static bool pMapInited(false);
  if(reinit) {
    pMapInited = false;
  }
  if(pMapInited) {
    return;
  }

  int nProcs(ParallelDescriptor::NProcs());
  Vector<int> procNumbers(nProcs, -1);

  proximityMap.resize(ParallelDescriptor::NProcs(), 0);
  proximityOrder.resize(ParallelDescriptor::NProcs(), 0);
  if(makeMap == false) {  // ---- dont use proximity mapping
    for(int i(0); i < proximityMap.size(); ++i) {
      proximityMap[i] = i;
    }
    for(int i(0); i < proximityOrder.size(); ++i) {
      proximityOrder[i] = i;
    }
    pMapInited = true;
    return;
  }

#ifdef BL_USE_MPI
  int procNumber(GetProcNumber());
  MPI_Allgather(&procNumber, 1, ParallelDescriptor::Mpi_typemap<int>::type(),
                procNumbers.dataPtr(), 1, ParallelDescriptor::Mpi_typemap<int>::type(),
                ParallelDescriptor::Communicator());
#endif

  for(int i(0); i < procNumbers.size(); ++i) {
    pNumRankMM.insert(std::pair<int, int>(procNumbers[i], i));
    rankPNumMap.insert(std::pair<int, int>(i, procNumbers[i]));
  }

  // order ranks by procNumber
  Vector<int> pNumOrderRank(nProcs, -1);
  int pnor(0);
  for(std::multimap<int, int>::iterator mmit = pNumRankMM.begin();
      mmit != pNumRankMM.end(); ++mmit)
  {
    pNumOrderRank[pnor++] = mmit->second;
  }

  if(ParallelDescriptor::IOProcessor()) {
    bool bRandomClusters(false);
    Box tBox;
    FArrayBox tFab;
    std::ifstream ifs("topolcoords.3d.fab");
    if( ! ifs.good() && ! bRandomClusters) {
      std::cerr << "**** In DistributionMapping::InitProximityMap():  "
                << "cannot open topolcoords.3d.fab   using defaults." << std::endl;

      // dont use proximity mapping
      for(int i(0); i < proximityMap.size(); ++i) {
        proximityMap[i] = i;
      }
      for(int i(0); i < proximityOrder.size(); ++i) {
        proximityOrder[i] = i;
      }

    } else if(bRandomClusters) {
      if(proximityMap.size() != proximityOrder.size()) {
        amrex::Abort("**** Error:  prox size bad.");
      }
      Vector<int> rSS(proximityMap.size());
      amrex::UniqueRandomSubset(rSS, proximityMap.size(), proximityMap.size());
      for(int i(0); i < proximityMap.size(); ++i) {
	std::cout << "rSS[" << i << "] = " << rSS[i] << std::endl;
        proximityMap[i]   = rSS[i];
        proximityOrder[i] = rSS[i];
      }
    } else {

      tFab.readFrom(ifs);
      ifs.close();

      tBox = tFab.box();
      std::cout << "tBox = " << tBox << "  ncomp = " << tFab.nComp() << std::endl;

      for(int nc(0); nc < tFab.nComp(); ++nc) {
        for(IntVect iv(tBox.smallEnd()); iv <= tBox.bigEnd(); tBox.next(iv)) {
          int pnum(tFab(iv, nc));
          if(pnum >= 0) {
            pNumTopIVMap.insert(std::pair<int, IntVect>(pnum, iv));
	    topIVpNumMM.insert(std::pair<IntVect, int>(iv, pnum));
          }
        }
      }

      // ------------------------------- make sfc from tFab
      std::vector<SFCToken> tFabTokens;  // use SFCToken here instead of PFC
      tFabTokens.reserve(tBox.numPts());
      int maxijk(0);

      int ii(0);
      for(IntVect iv(tBox.smallEnd()); iv <= tBox.bigEnd(); tBox.next(iv)) {
          tFabTokens.push_back(SFCToken(ii++, iv, 1.0));
          const SFCToken &token = tFabTokens.back();

          AMREX_D_TERM(maxijk = std::max(maxijk, token.m_idx[0]);,
                 maxijk = std::max(maxijk, token.m_idx[1]);,
                 maxijk = std::max(maxijk, token.m_idx[2]););
      }
      // Set SFCToken::MaxPower for BoxArray.
      int m(0);
      for( ; (1<<m) <= maxijk; m++) {
        // do nothing
      }
      SFCToken::MaxPower = m;
      std::sort(tFabTokens.begin(), tFabTokens.end(), SFCToken::Compare());  // sfc order
      FArrayBox tFabSFC(tBox, 1);
      tFabSFC.setVal(-1.0);
      for(int i(0); i < static_cast<int>(tFabTokens.size()); ++i) {
	IntVect &iv = tFabTokens[i].m_idx;
        tFabSFC(iv) = i;
      }
      std::ofstream tfofs("tFabSFC.3d.fab");
      tFabSFC.writeOn(tfofs);
      tfofs.close();
      // ------------------------------- end make sfc from tFab

      // ------------------------------- order ranks by topological sfc
      std::vector<IntVect> nodesSFC;
      std::cout << std::endl << "----------- order ranks by topological sfc" << std::endl;
      for(int i(0); i < static_cast<int>(tFabTokens.size()); ++i) {
        IntVect &iv = tFabTokens[i].m_idx;
        std::vector<int> ivRanks = RanksFromTopIV(iv);
        if(ivRanks.size() > 0) {
          nodesSFC.push_back(iv);
          std::cout << "---- iv ranks = " << iv << "  ";
          for(int ivr(0); ivr < static_cast<int>(ivRanks.size()); ++ivr) {
            ranksSFC.push_back(ivRanks[ivr]);
            std::cout << ivRanks[ivr] << "  ";
          }
          std::cout << std::endl;
        }
      }
      if(static_cast<int>(ranksSFC.size()) != nProcs) {
        std::cerr << "**** Error:  ranksSFC.size() != nProcs:  " << ranksSFC.size()
                  << "  " <<  nProcs << std::endl;
      }
      std::cout << "++++++++++++++++++++++++" << std::endl;
      if(proximityMap.size() != ParallelDescriptor::NProcs()) {
	//std::cout << "####::InitProximityMap: proximityMap not resized yet." << std::endl;
        proximityMap.resize(ParallelDescriptor::NProcs(), 0);
        proximityOrder.resize(ParallelDescriptor::NProcs(), 0);
      }
      for(int i(0); i < static_cast<int>(ranksSFC.size()); ++i) {
        std::cout << "++++ rank ranksSFC = " << i << "  " << ranksSFC[i] << std::endl;
	proximityMap[i] = ranksSFC[i];
      }
      std::map<int, int> proximityOrderMap;  // [proximityMap[rank], rank]
      for(int i(0); i < proximityMap.size(); ++i) {
	proximityOrderMap.insert(std::pair<int, int>(proximityMap[i], i));
      }
      for(std::map<int, int>::iterator it = proximityOrderMap.begin();
          it != proximityOrderMap.end(); ++it)
      {
        proximityOrder[it->first] = it->second;
      }
      for(int i(0); i < proximityOrder.size(); ++i) {
        std::cout << "++++ rank proximityOrder = " << i << "  "
	          << proximityOrder[i] << std::endl;
      }
      std::cout << "----------- end order ranks by topological sfc" << std::endl;

      FArrayBox nodeFab(tBox);
      nodeFab.setVal(-nProcs);
      for(int i(0); i < nProcs; ++i) {
        IntVect iv(DistributionMapping::TopIVFromRank(i));
        nodeFab(iv) = i;  // this overwrites previous ones
        std::cout << "rank pNum topiv = " << i << "  "
                  << DistributionMapping::ProcNumberFromRank(i) << "  " << iv << std::endl;
      }
      std::ofstream osNodeFab("nodes.3d.fab");
      if( ! osNodeFab.good()) {
        std::cerr << "Error:  could not open nodes.3d.fab" << std::endl;
      } else {
        nodeFab.writeOn(osNodeFab);
        osNodeFab.close();
      }

      std::ofstream rpo("RankProxOrder.txt");
      if( ! rpo.good()) {
        std::cerr << "Error:  could not open RankProxOrder.txt" << std::endl;
      } else {
        rpo << proximityOrder.size() << '\n';
        for(int i(0); i < proximityOrder.size(); ++i) {
	  rpo << i << ' ' << proximityOrder[i] << '\n';
        }
        rpo.close();
      }
    }
  }

  ParallelDescriptor::Bcast(proximityMap.dataPtr(), proximityMap.size(),
                            ParallelDescriptor::IOProcessorNumber());
  ParallelDescriptor::Bcast(proximityOrder.dataPtr(), proximityOrder.size(),
                            ParallelDescriptor::IOProcessorNumber());
  pMapInited = true;
}


int
DistributionMapping::NHops(const Box &tbox, const IntVect &ivfrom, const IntVect &ivto)
{
  int nhops(0);
  for(int d(0); d < AMREX_SPACEDIM; ++d) {
    int bl(tbox.length(d));
    int ivl(std::min(ivfrom[d], ivto[d]));
    int ivh(std::max(ivfrom[d], ivto[d]));
    int dist(std::min(ivh - ivl, ivl + bl - ivh));
    nhops += dist;
  }
  return nhops;
}


int
DistributionMapping::ProcNumberFromRank(const int rank) {
  int procnum(-1);
  std::map<int, int>::iterator it = rankPNumMap.find(rank);
  if(it == rankPNumMap.end()) {
    if(ParallelDescriptor::IOProcessor()) {
      std::cerr << "**** Error in ProcNumberFromRank:  rank not found:  "
                << rank << std::endl;
    }
  } else {
    procnum = it->second;
    if(procnum != rankPNumMap[rank]) {
      std::cerr << "**** Error in ProcNumberFromRank:  rank not matched:  "
                << rank << std::endl;
    }
  }
  return procnum;
}


std::vector<int>
DistributionMapping::RanksFromProcNumber(const int procnum) {
  std::vector<int> ranks;
  std::pair<std::multimap<int, int>::iterator, std::multimap<int, int>::iterator> mmiter;
  mmiter = pNumRankMM.equal_range(procnum);
  for(std::multimap<int, int>::iterator it = mmiter.first; it != mmiter.second; ++it) {
    ranks.push_back(it->second);
  }
  return ranks;
}


IntVect
DistributionMapping::TopIVFromProcNumber(const int procnum) {
  IntVect iv;
  std::map<int, IntVect>::iterator it = pNumTopIVMap.find(procnum);
  if(it == pNumTopIVMap.end()) {
    if(ParallelDescriptor::IOProcessor()) {
      std::cerr << "**** Error in TopIVFromProcNumber:  procnum not found:  "
                << procnum << std::endl;
    }
  } else {
    iv = it->second;
    if(iv != pNumTopIVMap[procnum]) {
      std::cerr << "**** Error in TopIVFromProcNumber:  procnum not matched:  "
                << procnum << std::endl;
    }
  }
  return iv;
}


std::vector<int>
DistributionMapping::ProcNumbersFromTopIV(const IntVect &iv) {
  std::vector<int> pnums;
  std::pair<std::multimap<IntVect, int>::iterator,
            std::multimap<IntVect, int>::iterator> mmiter;
  mmiter = topIVpNumMM.equal_range(iv);
  for(std::multimap<IntVect, int>::iterator it = mmiter.first;
      it != mmiter.second; ++it)
  {
    pnums.push_back(it->second);
  }
  return pnums;
}


IntVect
DistributionMapping::TopIVFromRank(const int rank) {
  return TopIVFromProcNumber(ProcNumberFromRank(rank));
}


std::vector<int>
DistributionMapping::RanksFromTopIV(const IntVect &iv) {
  std::vector<int> ranks;
  std::vector<int> pnums = ProcNumbersFromTopIV(iv);
  for(int i(0); i < static_cast<int>(pnums.size()); ++i) {
    std::vector<int> rfpn = RanksFromProcNumber(pnums[i]);
    for(int r(0); r < static_cast<int>(rfpn.size()); ++r) {
      ranks.push_back(rfpn[r]);
    }
  }
  return ranks;
}


void
DistributionMapping::PrintDiagnostics(const std::string &filename)
{
    int nprocs(ParallelDescriptor::NProcs());
    Vector<long> bytes(nprocs, 0);

    long thisbyte = amrex::TotalBytesAllocatedInFabs();

    ParallelDescriptor::Gather(&thisbyte,
                               1,
                               bytes.dataPtr(),
                               1,
                               ParallelDescriptor::IOProcessorNumber());

    if(ParallelDescriptor::IOProcessor()) {
      std::ofstream bos(filename.c_str());
      for(int i(0); i < nprocs; ++i) {
        bos << i << ' ' << bytes[i] << '\n';
      }
      bos.close();
    }
    ParallelDescriptor::Barrier();
}


#if !defined(BL_NO_FORT)
void DistributionMapping::ReadCheckPointHeader(const std::string &filename,
                                               Vector<IntVect>  &refRatio,
                                               Vector<BoxArray> &allBoxes)
{
    const std::string CheckPointVersion("CheckPointVersion_1.0");
    Vector<Geometry> geom;
    int max_level, finest_level;
    Real calcTime;
    Vector<Real> dt_min;
    Vector<Real> dt_level;
    Vector<int> level_steps;
    Vector<int> level_count;

    // Open the checkpoint header file for reading.
    std::string File(filename);
    File += "/Header";

    VisMF::IO_Buffer io_buffer(VisMF::GetIOBufferSize());

    Vector<char> fileCharPtr;
    ParallelDescriptor::ReadAndBcastFile(File, fileCharPtr);
    std::string fileCharPtrString(fileCharPtr.dataPtr());
    std::istringstream is(fileCharPtrString, std::istringstream::in);

    // Attempt to differentiate between old and new CheckPointFiles.
    int         spdim;
    bool        new_checkpoint_format = false;
    std::string first_line;

    std::getline(is,first_line);

    if(first_line == CheckPointVersion) {
      new_checkpoint_format = true;
      is >> spdim;
    } else {
      spdim = atoi(first_line.c_str());
    }

    if(spdim != AMREX_SPACEDIM) {
      std::cerr << "Amr::restart(): bad spacedim = " << spdim << '\n';
      amrex::Abort();
    }

    is >> calcTime;
    is >> max_level;
    is >> finest_level;

    if(ParallelDescriptor::IOProcessor()) {
      std::cout << "**** fl sd ct ml flev = " << first_line << "  "
                << spdim << "  " << calcTime << "  " << max_level << "  " 
		<< finest_level << std::endl;
    }
    geom.resize(max_level + 1);
    refRatio.resize(max_level);
    dt_min.resize(max_level + 1);
    dt_level.resize(max_level + 1);
    level_steps.resize(max_level + 1);
    level_count.resize(max_level + 1);
    allBoxes.resize(max_level + 1);

    if (max_level >= max_level) {  // We know this.
       for (int i = 0; i <= max_level; ++i) { is >> geom[i]; }
       for (int i = 0; i <  max_level; ++i) { is >> refRatio[i]; }
       for (int i = 0; i <= max_level; ++i) { is >> dt_level[i]; }

       if(new_checkpoint_format) {
         for(int i = 0; i <= max_level; ++i) { is >> dt_min[i]; }
       } else {
         for(int i = 0; i <= max_level; ++i) dt_min[i] = dt_level[i];
       }

       Vector<int>  n_cycle_in;
       n_cycle_in.resize(max_level+1);
       for(int i = 0; i <= max_level; ++i) { is >> n_cycle_in[i];  }
       for(int i = 0; i <= max_level; ++i) { is >> level_steps[i]; }
       for(int i = 0; i <= max_level; ++i) { is >> level_count[i]; }

       // Read levels.
       int lev, level, nstate;
       Geometry levelGeom;
       for(lev = 0; lev <= finest_level; ++lev) {
         if(ParallelDescriptor::IOProcessor()) {
           std::cout << "  -----------  reading level " << lev << std::endl;
         }
         // ------------ amr_level[lev].restart(*this, is);
	 is >> level;
	 is >> levelGeom;
	 allBoxes[lev].readFrom(is);
	 is >> nstate;

	 for(int ins(0); ins < nstate; ++ins) {
	   // ------------ state.restart(...);
	   Box domain;
	   BoxArray stateGrids;
	   Real old_time_start, old_time_stop, new_time_start, new_time_stop;
	   int nsets;
	   std::string mf_name;

	   is >> domain;
	   stateGrids.readFrom(is);
	   is >> old_time_start >> old_time_stop;
	   is >> new_time_start >> new_time_stop;
	   is >> nsets;
	   if(nsets >= 1) { is >> mf_name; }
	   if(nsets == 2) { is >> mf_name; }
	 }

       }

    } else {
    }
    if(ParallelDescriptor::IOProcessor()) {
      std::cout << "--------------------------------------" << std::endl;
      for(int i(0); i < refRatio.size(); ++i) {
        std::cout << "refRatio[" << i << "] = " << refRatio[i] << std::endl;
      }
      for(int i(0); i < allBoxes.size(); ++i) {
        std::cout << "allBoxes[" << i << "].size() = " << allBoxes[i].size() << std::endl;
      }
      std::cout << "--------------------------------------" << std::endl;
    }

    ParallelDescriptor::Barrier();


}
#endif

#ifdef BL_USE_MPI
Vector<int>
DistributionMapping::TranslateProcMap(const Vector<int> &pm_old, const MPI_Group group_new, const MPI_Group group_old)
{
    Vector<int> pm_new(pm_old.size());
    int* castptr = (int *) pm_old.dataPtr();
    BL_MPI_REQUIRE( MPI_Group_translate_ranks(group_old, pm_old.size(), castptr, group_new, pm_new.dataPtr()) );
    return pm_new;
}
#endif

=======
>>>>>>> 4a3729fa
DistributionMapping
DistributionMapping::makeKnapSack (const Vector<Real>& rcost)
{
    BL_PROFILE("makeKnapSack");

    DistributionMapping r;

    Vector<long> cost(rcost.size());

    Real wmax = *std::max_element(rcost.begin(), rcost.end());
    Real scale = 1.e9/wmax;

    for (int i = 0; i < rcost.size(); ++i) {
        cost[i] = long(rcost[i]*scale) + 1L;
    }

    int nprocs = ParallelContext::NProcsSub();
    Real eff;

    r.KnapSackProcessorMap(cost, nprocs, &eff, true);

    return r;
}

DistributionMapping
DistributionMapping::makeKnapSack (const MultiFab& weight, int nmax)
{
    BL_PROFILE("makeKnapSack");

    DistributionMapping r;

    Vector<long> cost(weight.size());
#if BL_USE_MPI
    {
	Vector<Real> rcost(cost.size(), 0.0);
#ifdef _OPENMP
#pragma omp parallel
#endif
	for (MFIter mfi(weight); mfi.isValid(); ++mfi) {
	    int i = mfi.index();
	    rcost[i] = weight[mfi].sum(mfi.validbox(),0);
	}

	ParallelAllReduce::Sum(&rcost[0], rcost.size(), ParallelContext::CommunicatorSub());

	Real wmax = *std::max_element(rcost.begin(), rcost.end());
	Real scale = 1.e9/wmax;
	
	for (int i = 0; i < rcost.size(); ++i) {
	    cost[i] = long(rcost[i]*scale) + 1L;
	}
    }
#endif

    int nprocs = ParallelContext::NProcsSub();
    Real eff;

    r.KnapSackProcessorMap(cost, nprocs, &eff, true, nmax);

    return r;
}

DistributionMapping
DistributionMapping::makeRoundRobin (const MultiFab& weight)
{
    DistributionMapping r;

    Vector<long> cost(weight.size());
#if BL_USE_MPI
    {
	Vector<Real> rcost(cost.size(), 0.0);
#ifdef _OPENMP
#pragma omp parallel
#endif
	for (MFIter mfi(weight); mfi.isValid(); ++mfi) {
	    int i = mfi.index();
	    rcost[i] = weight[mfi].sum(mfi.validbox(),0);
	}

	ParallelAllReduce::Sum(&rcost[0], rcost.size(), ParallelContext::CommunicatorSub());

	Real wmax = *std::max_element(rcost.begin(), rcost.end());
	Real scale = 1.e9/wmax;
	
	for (int i = 0; i < rcost.size(); ++i) {
	    cost[i] = long(rcost[i]*scale) + 1L;
	}
    }
#endif

    int nprocs = ParallelContext::NProcsSub();

    r.RoundRobinProcessorMap(cost, nprocs);

    return r;
}

DistributionMapping
DistributionMapping::makeSFC (const MultiFab& weight, 
                              const BoxArray& boxes)
{
    DistributionMapping r;

    Vector<long> cost(weight.size());
#if BL_USE_MPI
    {
	Vector<Real> rcost(cost.size(), 0.0);
#ifdef _OPENMP
#pragma omp parallel
#endif
	for (MFIter mfi(weight); mfi.isValid(); ++mfi) {
	    int i = mfi.index();
	    rcost[i] = weight[mfi].sum(mfi.validbox(),0);
	}

	ParallelAllReduce::Sum(&rcost[0], rcost.size(), ParallelContext::CommunicatorSub());

	Real wmax = *std::max_element(rcost.begin(), rcost.end());
	Real scale = 1.e9/wmax;
	
	for (int i = 0; i < rcost.size(); ++i) {
	    cost[i] = long(rcost[i]*scale) + 1L;
	}
    }
#endif

    int nprocs = ParallelContext::NProcsSub();

    r.SFCProcessorMap(boxes, cost, nprocs);

    return r;
}


std::vector<std::vector<int> >
DistributionMapping::makeSFC (const BoxArray& ba)
{
    std::vector<SFCToken> tokens;

    const int N = ba.size();

    tokens.reserve(N);

    int maxijk = 0;

    for (int i = 0; i < N; ++i)
    {
	const Box& bx = ba[i];
        tokens.push_back(SFCToken(i,bx.smallEnd(),1.0));

        const SFCToken& token = tokens.back();

        AMREX_D_TERM(maxijk = std::max(maxijk, token.m_idx[0]);,
                     maxijk = std::max(maxijk, token.m_idx[1]);,
                     maxijk = std::max(maxijk, token.m_idx[2]););
    }
    //
    // Set SFCToken::MaxPower for BoxArray.
    //
    int m = 0;
    for ( ; (1 << m) <= maxijk; ++m) {
        ;  // do nothing
    }
    SFCToken::MaxPower = m;
    //
    // Put'm in Morton space filling curve order.
    //
    std::sort(tokens.begin(), tokens.end(), SFCToken::Compare());

    const int nprocs = ParallelContext::NProcsSub();
    Real volper = static_cast<Real>(N)/static_cast<Real>(nprocs);

    std::vector< std::vector<int> > r(nprocs);
    Distribute(tokens, nprocs, volper, r);

    return r;
}


std::ostream&
operator<< (std::ostream&              os,
            const DistributionMapping& pmap)
{
    os << "(DistributionMapping" << '\n';

    for (int i = 0; i < pmap.ProcessorMap().size(); ++i)
    {
        os << "m_pmap[" << i << "] = " << pmap.ProcessorMap()[i] << '\n';
    }

    os << ')' << '\n';

    if (os.fail())
        amrex::Error("operator<<(ostream &, DistributionMapping &) failed");

    return os;
}

std::ostream&
operator<< (std::ostream& os, const DistributionMapping::RefID& id)
{
    os << id.data;
    return os;
}

}<|MERGE_RESOLUTION|>--- conflicted
+++ resolved
@@ -331,12 +331,7 @@
 
 DistributionMapping::DistributionMapping (DistributionMapping&& rhs) noexcept
     :
-<<<<<<< HEAD
-    m_ref(std::move(rhs.m_ref)),
-    dmID(rhs.dmID)
-=======
     m_ref(std::move(rhs.m_ref))
->>>>>>> 4a3729fa
 {
 }
 
@@ -352,10 +347,6 @@
     :
     m_ref(std::make_shared<Ref>(boxes.size()))
 {
-<<<<<<< HEAD
-    dmID = nDistMaps++;
-=======
->>>>>>> 4a3729fa
     define(boxes,nprocs);
 }
 
@@ -393,11 +384,7 @@
                                      int                 /* nprocs */,
                                      std::vector<LIpair>* LIpairV)
 {
-<<<<<<< HEAD
-    int nprocs = ParallelDescriptor::NProcs();
-=======
     int nprocs = ParallelContext::NProcsSub();
->>>>>>> 4a3729fa
 
     // If team is not use, we are going to treat it as a special case in which
     // the number of teams is nprocs and the number of workers is 1.
@@ -434,11 +421,7 @@
 	    int tid = ord[i%nteams];
 	    int wid = (w[tid]++) % nworkers;
 	    int rank = tid*nworkers + wrkerord[tid][wid];
-<<<<<<< HEAD
-	    m_ref->m_pmap[(*LIpairV)[i].second] = rank;
-=======
 	    m_ref->m_pmap[(*LIpairV)[i].second] = ParallelContext::local_to_global_rank(rank);
->>>>>>> 4a3729fa
 	}
     }
     else
@@ -448,11 +431,7 @@
 	    int tid = ord[i%nteams];
 	    int wid = (w[tid]++) % nworkers;
 	    int rank = tid*nworkers + wrkerord[tid][wid];
-<<<<<<< HEAD
-	    m_ref->m_pmap[i] = rank;
-=======
 	    m_ref->m_pmap[i] = ParallelContext::local_to_global_rank(rank);
->>>>>>> 4a3729fa
 	}
     }
 }
@@ -746,11 +725,7 @@
 {
     BL_PROFILE("DistributionMapping::KnapSackDoIt()");
 
-<<<<<<< HEAD
-    int nprocs = ParallelDescriptor::NProcs();
-=======
     int nprocs = ParallelContext::NProcsSub();
->>>>>>> 4a3729fa
 
     // If team is not use, we are going to treat it as a special case in which
     // the number of teams is nprocs and the number of workers is 1.
@@ -813,11 +788,7 @@
 	if (nteams == nprocs) {
 	    for (int j = 0; j < N; ++j)
 	    {
-<<<<<<< HEAD
-		m_ref->m_pmap[vi[j]] = tid;
-=======
 		m_ref->m_pmap[vi[j]] = ParallelContext::local_to_global_rank(tid);
->>>>>>> 4a3729fa
 	    }
 	} else {
 #ifdef BL_USE_TEAM
@@ -993,11 +964,7 @@
 {
     BL_PROFILE("DistributionMapping::SFCProcessorMapDoIt()");
 
-<<<<<<< HEAD
-    int nprocs = ParallelDescriptor::NProcs();
-=======
     int nprocs = ParallelContext::NProcsSub();
->>>>>>> 4a3729fa
 
     int nteams = nprocs;
     int nworkers = 1;
@@ -1105,11 +1072,7 @@
 	if (nteams == nprocs) { // In this case, team id is process id.
 	    for (int j = 0; j < Nbx; ++j)
 	    {
-<<<<<<< HEAD
-		m_ref->m_pmap[vi[j]] = tid;
-=======
 		m_ref->m_pmap[vi[j]] = ParallelContext::local_to_global_rank(tid);
->>>>>>> 4a3729fa
 	    }
 	} 
 	else   // We would like to do knapsack within the team workers
@@ -1281,1264 +1244,6 @@
     RRSFCDoIt(boxes,nprocs);
 }
 
-<<<<<<< HEAD
-namespace
-{
-    struct PFCToken
-    {
-        class Compare
-        {
-        public:
-            bool operator () (const PFCToken& lhs,
-                              const PFCToken& rhs) const;
-        };
-
-        PFCToken (int box, const IntVect& idx, Real vol)
-            :
-            m_box(box), m_idx(idx), m_vol(vol) {}
-
-        int     m_box;
-        IntVect m_idx;
-        Real    m_vol;
-    };
-}
-
-
-
-bool
-PFCToken::Compare::operator () (const PFCToken& lhs,
-                                const PFCToken& rhs) const
-{
-  return lhs.m_idx < rhs.m_idx;
-}
-
-
-void
-DistributionMapping::CurrentBytesUsed (int nprocs, Vector<long>& result)
-{
-    result.resize(nprocs);
-    Vector<long> bytes(nprocs, 0);
-
-#ifdef BL_USE_MPI
-    BL_PROFILE("DistributionMapping::CurrentBytesUsed()");
-
-    long thisbyte = amrex::TotalBytesAllocatedInFabs();
-
-    BL_COMM_PROFILE(BLProfiler::Allgather, sizeof(long), BLProfiler::BeforeCall(),
-                    BLProfiler::NoTag());
-    MPI_Allgather(&thisbyte,
-                  1,
-                  ParallelDescriptor::Mpi_typemap<long>::type(),
-                  bytes.dataPtr(),
-                  1,
-                  ParallelDescriptor::Mpi_typemap<long>::type(),
-                  ParallelDescriptor::Communicator());
-    BL_COMM_PROFILE(BLProfiler::Allgather, sizeof(long), BLProfiler::AfterCall(),
-                    BLProfiler::NoTag());
-#endif
-
-    for (int i(0); i < nprocs; ++i)
-    {
-        result[i] = bytes[i];
-    }
-if(ParallelDescriptor::IOProcessor()) {
-  std::cout << "**********************************" << std::endl;
-  for(int i(0); i < result.size(); ++i) {
-    std::cout << "currentBytes[" << i << "] = " << result[i] << std::endl;
-  }
-  std::cout << "**********************************" << std::endl;
-  static int count(0);
-  std::stringstream dfss;
-  dfss << "CurrentBytes.count_" << count++ << ".xgr";
-  std::ofstream bos(dfss.str().c_str());
-  for(int i(0); i < result.size(); ++i) {
-    bos << i << ' ' << result[i] << '\n';
-  }
-  bos.close();
-}
-
-}
-
-
-void
-DistributionMapping::CurrentCellsUsed (int nprocs, Vector<long>& result)
-{
-    result.resize(nprocs);
-    Vector<long> cells(nprocs, 0);
-
-#ifdef BL_USE_MPI
-    BL_PROFILE("DistributionMapping::CurrentCellsUsed()");
-
-    long thiscell = amrex::TotalCellsAllocatedInFabs();
-
-    BL_COMM_PROFILE(BLProfiler::Allgather, sizeof(long), BLProfiler::BeforeCall(),
-                    BLProfiler::NoTag());
-    MPI_Allgather(&thiscell,
-                  1,
-                  ParallelDescriptor::Mpi_typemap<long>::type(),
-                  cells.dataPtr(),
-                  1,
-                  ParallelDescriptor::Mpi_typemap<long>::type(),
-                  ParallelDescriptor::Communicator());
-    BL_COMM_PROFILE(BLProfiler::Allgather, sizeof(long), BLProfiler::AfterCall(),
-                    BLProfiler::NoTag());
-#endif
-
-    for(int i(0); i < nprocs; ++i) {
-      result[i] = cells[i];
-    }
-}
-
-
-void
-DistributionMapping::PFCProcessorMapDoIt (const BoxArray&          boxes,
-                                          const std::vector<long>& wgts,
-                                          int                      nprocs)
-{
-    BL_PROFILE("DistributionMapping::PFCProcessorMapDoIt()");
-
-#if defined (BL_USE_TEAM)
-    amrex::Abort("Team support is not implemented yet in PFC");
-#endif
-
-    std::vector< std::vector<int> > vec(nprocs);
-    std::vector<PFCToken> tokens;
-    tokens.reserve(boxes.size());
-    int maxijk(0);
-
-    for(int i(0), N(boxes.size()); i < N; ++i) {
-	const Box& bx = boxes[i];
-        tokens.push_back(PFCToken(i, bx.smallEnd(), wgts[i]));
-        const PFCToken &token = tokens.back();
-        AMREX_D_TERM(maxijk = std::max(maxijk, token.m_idx[0]);,
-               maxijk = std::max(maxijk, token.m_idx[1]);,
-               maxijk = std::max(maxijk, token.m_idx[2]););
-    }
-
-    std::sort(tokens.begin(), tokens.end(), PFCToken::Compare());  // sfc order
-
-    Real totC(0.0);
-    Vector<long> aCurrentCells;
-    CurrentCellsUsed(nprocs, aCurrentCells);
-    if(ParallelDescriptor::IOProcessor()) {
-      for(int i(0); i < aCurrentCells.size(); ++i) {
-        std::cout << "aCurrentCells[" << i << "] = " << aCurrentCells[i] << std::endl;
-	totC += aCurrentCells[i];
-      }
-    }
-
-    long totalCurrentCells(0);
-    for(int i(0); i < nprocs; ++i) {
-      totalCurrentCells += aCurrentCells[i];
-    }
-
-      int  K(0);
-      Real totalvol(0.0), volpercpu(0.0), ccScale(1.0);
-      const int Navg(tokens.size() / nprocs);
-      long totalNewCells(0), totalNewCellsB(0);
-      for(int i(0); i < static_cast<int>(tokens.size()); ++i) { // new cells to add
-        totalNewCells  += tokens[i].m_vol;
-        totalNewCellsB += boxes[i].numPts();
-      }
-      if(totalNewCells != totalNewCellsB) {
-        amrex::Abort("tnc");
-      }
-      volpercpu = static_cast<Real>(totalNewCells) / nprocs;
-
-      Vector<long> scaledCurrentCells(aCurrentCells.size(), 0);
-      if(totalCurrentCells > 0) {
-        ccScale = static_cast<Real>(totalNewCells) / totalCurrentCells;
-      }
-      for(int i(0); i < aCurrentCells.size(); ++i) {
-        scaledCurrentCells[i] = ccScale * aCurrentCells[i];
-      }
-
-      Vector<long> newVolPerCPU(nprocs, 0);
-      if(totalCurrentCells > 0) {
-        for(int i(0); i < newVolPerCPU.size(); ++i) {
-          newVolPerCPU[i] = (2.0 * volpercpu) - scaledCurrentCells[i];
-        }
-      } else {
-        for(int i(0); i < newVolPerCPU.size(); ++i) {
-          newVolPerCPU[i] = volpercpu;
-        }
-      }
-
-      for(int i(0); i < nprocs; ++i) {
-        int  cnt(0);
-        Real vol(0.0);
-	long accVol(0);
-        vec[i].reserve(Navg + 2);
-
-        for(int TSZ(tokens.size()); K < TSZ &&
-	    //(i == (nprocs-1) || vol < (newVolPerCPU[i] - tokens[K].m_vol / 2));
-	    (i == (nprocs-1) || vol < (newVolPerCPU[i] - 0));
-            ++cnt, ++K)
-        {
-            vol += tokens[K].m_vol;
-            accVol += tokens[K].m_vol;
-            vec[i].push_back(tokens[K].m_box);
-        }
-
-        totalvol += vol;
-        //if((totalvol / (i + 1)) > (newVolPerCPU[i] + tokens[K].m_vol / 2) &&
-        if((totalvol / (i + 1)) > (newVolPerCPU[i] + 0) &&
-	   cnt > 1 && K < static_cast<int>(tokens.size()))
-	{
-            --K;
-            vec[i].pop_back();
-            totalvol -= tokens[K].m_vol;
-            accVol -= tokens[K].m_vol;
-        }
-      aCurrentCells[i] += accVol;
-
-	int extra(newVolPerCPU[i] - accVol);
-        if(extra != 0 && i < nprocs - 1) {  // add the difference to the rest
-	  extra /= nprocs - (i + 1);
-	  for(int ii(i+1); ii < nprocs; ++ii) {
-	    newVolPerCPU[ii] += extra;
-	  }
-        }
-      }
-
-
-if(ParallelDescriptor::IOProcessor()) {
-  long npoints(0);
-  for(int i(0); i < boxes.size(); ++i) {
-    npoints += boxes[i].numPts();
-  }
-
-  static int count(0);
-  std::stringstream dfss;
-  dfss << "CurrentCellsAcc.count_" << count++ << ".xgr";
-  std::ofstream bos(dfss.str().c_str());
-  for(int i(0); i < aCurrentCells.size(); ++i) {
-    bos << i << ' ' << aCurrentCells[i] << '\n';
-  }
-  bos.close();
-}
-
-    tokens.clear();
-    Vector<long> wgts_per_cpu(nprocs, 0);
-    for (unsigned int i(0), N(vec.size()); i < N; ++i) {
-        const std::vector<int>& vi = vec[i];
-        for (int j(0), M(vi.size()); j < M; ++j) {
-            wgts_per_cpu[i] += wgts[vi[j]];
-	}
-    }
-
-    for (int i(0); i < nprocs; ++i) {
-        const std::vector<int> &vi = vec[i];
-
-        for(int j(0), N(vi.size()); j < N; ++j) {
-          m_ref->m_pmap[vi[j]] = ProximityMap(i);
-        }
-    }
-
-    if(ParallelDescriptor::IOProcessor()) {
-        Real sum_wgt = 0, max_wgt = 0;
-        for(int i = 0, N = wgts_per_cpu.size(); i < N; ++i) {
-            const long W = wgts_per_cpu[i];
-            if(W > max_wgt) {
-              max_wgt = W;
-	    }
-            sum_wgt += W;
-        }
-        std::cout << "PFC efficiency: " << (sum_wgt/(nprocs*max_wgt)) << '\n';
-    }
-}
-
-
-void
-DistributionMapping::PFCProcessorMap (const BoxArray& boxes,
-                                      int             nprocs)
-{
-    BL_ASSERT(boxes.size() > 0);
-
-    m_ref->m_pmap.resize(boxes.size());
-
-    std::vector<long> wgts;
-    wgts.reserve(boxes.size());
-
-    for (int i = 0, N = boxes.size(); i < N; ++i)
-    {
-      wgts.push_back(boxes[i].numPts());
-    }
-    PFCProcessorMapDoIt(boxes,wgts,nprocs);
-}
-
-
-void
-DistributionMapping::PFCProcessorMap (const BoxArray&          boxes,
-                                      const std::vector<long>& wgts,
-                                      int                      nprocs)
-{
-    BL_ASSERT(boxes.size() > 0);
-    BL_ASSERT(boxes.size() == static_cast<int>(wgts.size()));
-
-    m_ref->m_pmap.resize(wgts.size());
-
-    PFCProcessorMapDoIt(boxes,wgts,nprocs);
-}
-
-
-
-namespace
-{
-    struct PFCMultiLevelToken
-    {
-        class Compare
-        {
-        public:
-            bool operator () (const PFCMultiLevelToken& lhs,
-                              const PFCMultiLevelToken& rhs) const;
-        };
-
-        PFCMultiLevelToken (int level, int idxAll, int idxLevel,
-                            const IntVect &boxiv, const IntVect &fineiv,
-                            Real vol)
-            :
-            m_level(level), m_idxAll(idxAll), m_idxLevel(idxLevel),
-            m_boxiv(boxiv), m_fineiv(fineiv), m_vol(vol) {}
-
-        int     m_level, m_idxAll, m_idxLevel;
-        IntVect m_boxiv, m_fineiv;
-        Real    m_vol;
-    };
-}
-
-
-bool
-PFCMultiLevelToken::Compare::operator () (const PFCMultiLevelToken& lhs,
-                                          const PFCMultiLevelToken& rhs) const
-{
-  return lhs.m_fineiv < rhs.m_fineiv;
-}
-
-
-
-
-Vector<Vector<int> >
-DistributionMapping::MultiLevelMapPFC (const Vector<IntVect>  &refRatio,
-                                       const Vector<BoxArray> &allBoxes,
-				       int maxgrid)
-{
-    BL_PROFILE("DistributionMapping::MultiLevelMapPFC()");
-
-    using std::cout;
-    using std::endl;
-
-    int nProcs(ParallelDescriptor::NProcs());
-    long totalCells(0);
-    int nLevels(allBoxes.size());
-    int finestLevel(nLevels - 1);
-    int nBoxes(0);
-    for(int level(0); level < nLevels; ++level) {
-      nBoxes += allBoxes[level].size();
-      totalCells += allBoxes[level].numPts();
-    }
-
-    std::vector< std::vector<int> > vec(nProcs);
-    std::vector<PFCMultiLevelToken> tokens;
-    tokens.reserve(nBoxes);
-    int idxAll(0);
-    IntVect cRR(IntVect::TheUnitVector());
-
-    for(int level(finestLevel); level >= 0; --level) {
-      for(int i(0), N(allBoxes[level].size()); i < N; ++i) {
-	Box box(allBoxes[level][i]);
-	Box fine(amrex::refine(box, cRR));
-        tokens.push_back(PFCMultiLevelToken(level, idxAll, i,
-	                 box.smallEnd(), fine.smallEnd(), box.numPts()));
-      }
-      if(level > 0) {
-        cRR *= refRatio[level - 1];
-      }
-      ++idxAll;
-    }
-
-    std::sort(tokens.begin(), tokens.end(), PFCMultiLevelToken::Compare());  // sfc order
-
-      int  K(0);
-      Real totalvol(0.0), volpercpu(0.0);
-      const int Navg(tokens.size() / nProcs);
-      volpercpu = static_cast<Real>(totalCells) / nProcs;
-
-      Vector<long> newVolPerCPU(nProcs, volpercpu);
-
-      for(int iProc(0); iProc < nProcs; ++iProc) {
-        int  cnt(0);
-        Real vol(0.0);
-	long accVol(0);
-        vec[iProc].reserve(Navg + 2);
-
-        for(int TSZ(tokens.size()); K < TSZ &&
-	    (iProc == (nProcs-1) || vol < (newVolPerCPU[iProc]));
-            ++cnt, ++K)
-        {
-            vol += tokens[K].m_vol;
-            accVol += tokens[K].m_vol;
-            vec[iProc].push_back(K);
-        }
-
-        totalvol += vol;
-        if((totalvol / (iProc + 1)) > (newVolPerCPU[iProc]) &&
-	   cnt > 1 && K < static_cast<int>(tokens.size()))
-	{
-            --K;
-            vec[iProc].pop_back();
-            totalvol -= tokens[K].m_vol;
-            accVol -= tokens[K].m_vol;
-        }
-
-	int extra(newVolPerCPU[iProc] - accVol);
-        if(extra != 0 && iProc < nProcs - 1) {  // add the difference to the rest
-	  extra /= nProcs - (iProc + 1);
-	  for(int ip(iProc + 1); ip < nProcs; ++ip) {
-	    newVolPerCPU[ip] += extra;
-	  }
-        }
-      }
-
-    Vector<Vector<int> > localPMaps(nLevels);
-    for(int n(0); n < localPMaps.size(); ++n) {
-      localPMaps[n].resize(allBoxes[n].size(), -1);
-    }
-
-    bool bStagger(false);
-    if(bStagger) {
-      int staggerOffset(12);
-      Vector<int> staggeredProxMap(proximityMap.size());
-
-      int nSets(nProcs / staggerOffset);
-      int nRemainder(nProcs % staggerOffset);
-      int nCount(0);
-      for(int iS(0); iS < staggerOffset; ++iS) {
-        for(int nS(0); nS < nSets * staggerOffset; nS += staggerOffset) {
-	  staggeredProxMap[nCount++] = nS + iS;
-        }
-      }
-      for(int iR(0); iR < nRemainder; ++iR) {
-        int index((staggerOffset * nSets) + iR);;
-        staggeredProxMap[index] = index;;
-      }
-      for(int iProc(0); iProc < nProcs; ++iProc) {
-        if(ParallelDescriptor::IOProcessor()) {
-	  std::cout << "staggeredProxMap[" << iProc << "] = " << staggeredProxMap[iProc] << std::endl;
-        }
-        if(staggeredProxMap[iProc] >= nProcs) {
-	  std::cout << "Stagger:  ERROR!" << std::endl;
-          amrex::Abort("*****");
-	}
-      }
-
-      for(int iProc(0); iProc < nProcs; ++iProc) {
-        const std::vector<int> &vi = vec[iProc];
-        for(int j(0), N(vi.size()); j < N; ++j) {
-	  PFCMultiLevelToken &pt = tokens[vi[j]];
-	  int level(pt.m_level);
-	  int idxLevel(pt.m_idxLevel);
-	  int staggeredProc(staggeredProxMap[iProc]);
-	  localPMaps[level][idxLevel] = staggeredProc;
-        }
-      }
-    } else {
-      for(int iProc(0); iProc < nProcs; ++iProc) {
-        const std::vector<int> &vi = vec[iProc];
-        for(int j(0), N(vi.size()); j < N; ++j) {
-	  PFCMultiLevelToken &pt = tokens[vi[j]];
-	  int level(pt.m_level);
-	  int idxLevel(pt.m_idxLevel);
-	  localPMaps[level][idxLevel] = ProximityMap(iProc);
-        }
-      }
-    }
-
-    tokens.clear();
-
-if(ParallelDescriptor::IOProcessor()) {
-  Real maxGridPts(maxgrid * maxgrid * maxgrid);
-  Vector<Vector<int> > boxesPerProc(nProcs);
-  Vector<Real> ncells(nProcs, 0);
-  int ib(0), nb(0);
-  for(int n(0); n < allBoxes.size(); ++n) {
-    nb += allBoxes[n].size();
-  }
-  std::cout << "nb = " << nb << std::endl;
-  Vector<long> ncellsPerBox(nb, 0);
-  for(int n(0); n < localPMaps.size(); ++n) {
-    for(int i(0); i < localPMaps[n].size(); ++i) {
-      int index(localPMaps[n][i]);
-      ncells[index] += allBoxes[n][i].d_numPts() / maxGridPts;
-      if(ib > ncellsPerBox.size()) {
-        std::cout << "ib ncellsPerBox.size() = " << ib << "  " << ncellsPerBox.size() << std::endl;
-      }
-      ncellsPerBox[ib] = allBoxes[n][i].numPts();
-      boxesPerProc[index].push_back(allBoxes[n][i].numPts());
-      ++ib;
-    }
-  }
-  static int count(0);
-  std::stringstream dfss;
-  dfss << "MLMB_" << count << ".xgr";
-  std::ofstream bos(dfss.str().c_str());
-  for(int i(0); i < ncells.size(); ++i) {
-    bos << i << ' ' << std::setprecision(8) << ncells[i] << '\n';
-  }
-  bos.close();
-  std::stringstream dfsspb;
-  dfsspb << "MLMPERB_" << count << ".xgr";
-  std::ofstream bospb(dfsspb.str().c_str());
-  for(int i(0); i < ncellsPerBox.size(); ++i) {
-    bospb << i << ' ' << std::setprecision(8) << ncellsPerBox[i] << '\n';
-  }
-  bospb.close();
-  std::stringstream bpproc;
-  bpproc << "BPPROC_" << count << ".xgr";
-  std::ofstream sbpp(bpproc.str().c_str());
-  for(int n(0); n < boxesPerProc.size(); ++n) {
-    sbpp << n;
-    for(int i(0); i < boxesPerProc[n].size(); ++i) {
-      sbpp << ' ' << boxesPerProc[n][i];
-    }
-    sbpp << '\n';
-  }
-  sbpp.close();
-  ++count;
-}
-
-    return localPMaps;
-}
-
-
-
-
-Vector<Vector<int> >
-DistributionMapping::MultiLevelMapRandom (const Vector<IntVect>  &refRatio,
-                                          const Vector<BoxArray> &allBoxes,
-					  int maxgrid, int maxRank, int minRank)
-{
-    BL_PROFILE("DistributionMapping::MultiLevelMapRandom()");
-
-    if(maxRank < 0) {
-      maxRank = ParallelDescriptor::NProcs() - 1;
-    }
-    maxRank = std::min(maxRank, ParallelDescriptor::NProcs() - 1);
-    minRank = std::max(0, minRank);
-    minRank = std::min(minRank, maxRank);
-    if(ParallelDescriptor::IOProcessor()) {
-      std::cout << "_in DistributionMapping::MultiLevelMapRandom:  minRank maxRank = "
-                << minRank << "  " << maxRank << std::endl;
-    }
-
-    Vector<Vector<int> > localPMaps(allBoxes.size());
-    for(int n(0); n < localPMaps.size(); ++n) {
-      localPMaps[n].resize(allBoxes[n].size(), -1);
-
-      if(ParallelDescriptor::IOProcessor()) {
-	int range(maxRank - minRank);
-        for(int ir(0); ir < localPMaps[n].size(); ++ir) {
-          //localPMaps[n][ir] = amrex::Random_int(maxRank + 1);
-          localPMaps[n][ir] = minRank + amrex::Random_int(range + 1);
-        }
-      }
-      ParallelDescriptor::Bcast(localPMaps[n].dataPtr(), localPMaps[n].size());
-    }
-
-    return localPMaps;
-}
-
-
-Vector<Vector<int> >
-DistributionMapping::MultiLevelMapKnapSack (const Vector<IntVect>  &refRatio,
-                                            const Vector<BoxArray> &allBoxes,
-					    int maxgrid)
-{
-    BL_PROFILE("DistributionMapping::MultiLevelMapKnapSack()");
-
-    int nProcs(ParallelDescriptor::NProcs());
-    std::vector<std::vector<int> > weightsPerCPU;
-    Real efficiency(0.0);
-    bool doFullKnapSack(true);
-    int nMax(std::numeric_limits<int>::max());
-
-    Vector<long> weights;
-    for(int n(0); n < allBoxes.size(); ++n) {
-      const BoxArray &aba = allBoxes[n];
-      for(int b(0); b < aba.size(); ++b) {
-        weights.push_back(aba[b].numPts());
-      }
-    }
-
-    knapsack(weights, nProcs, weightsPerCPU, efficiency, doFullKnapSack, nMax);
-
-    int count(0);
-    for(int cpu(0); cpu < static_cast<int>(weightsPerCPU.size()); ++cpu) {
-        for(int b(0); b < static_cast<int>(weightsPerCPU[cpu].size()); ++b) {
-            //weights[count++] = weightsPerCPU[cpu][b];
-            weights[weightsPerCPU[cpu][b]] = cpu;
-        }
-    }
-    count = 0;
-
-    Vector<Vector<int> > localPMaps(allBoxes.size());
-    for(int n(0); n < localPMaps.size(); ++n) {
-      localPMaps[n].resize(allBoxes[n].size(), -1);
-
-      if(ParallelDescriptor::IOProcessor()) {
-        for(int ir(0); ir < localPMaps[n].size(); ++ir) {
-          localPMaps[n][ir] = weights[count++];
-        }
-      }
-      ParallelDescriptor::Bcast(localPMaps[n].dataPtr(), localPMaps[n].size());
-    }
-
-    return localPMaps;
-}
-
-
-void
-DistributionMapping::PFCMultiLevelMap (const Vector<IntVect>  &refRatio,
-                                       const Vector<BoxArray> &allBoxes)
-{
-    BL_PROFILE("DistributionMapping::PFCMultiLevelMap()");
-
-    bool IOP(ParallelDescriptor::IOProcessor());
-    using std::cout;
-    using std::endl;
-
-    int nprocs(ParallelDescriptor::NProcs());
-    long totalCells(0);
-    int nLevels(allBoxes.size());
-    int finestLevel(nLevels - 1);
-    int nBoxes(0);
-    for(int level(0); level < nLevels; ++level) {
-      nBoxes += allBoxes[level].size();
-      totalCells += allBoxes[level].numPts();
-    }
-
-    std::vector< std::vector<int> > vec(nprocs);
-    std::vector<PFCMultiLevelToken> tokens;
-    tokens.reserve(nBoxes);
-    int idxAll(0);
-    IntVect cRR(IntVect::TheUnitVector());
-
-    for(int level(finestLevel); level >= 0; --level) {
-      for(int i(0), N(allBoxes[level].size()); i < N; ++i) {
-	Box box(allBoxes[level][i]);
-	Box fine(amrex::refine(box, cRR));
-        tokens.push_back(PFCMultiLevelToken(level, idxAll, i,
-	                 box.smallEnd(), fine.smallEnd(), box.numPts()));
-      }
-      if(level > 0) {
-        cRR *= refRatio[level - 1];
-      }
-      ++idxAll;
-    }
-
-if(IOP) cout << "==============" << endl;
-ParallelDescriptor::Barrier();
-    std::sort(tokens.begin(), tokens.end(), PFCMultiLevelToken::Compare());  // sfc order
-
-    //long totalCurrentCells(0);
-
-      int  K(0);
-      Real totalvol(0.0), volpercpu(0.0);
-      const int Navg(tokens.size() / nprocs);
-      volpercpu = static_cast<Real>(totalCells) / nprocs;
-
-      Vector<long> newVolPerCPU(nprocs, volpercpu);
-
-      for(int iProc(0); iProc < nprocs; ++iProc) {
-        int  cnt(0);
-        Real vol(0.0);
-	long accVol(0);
-        vec[iProc].reserve(Navg + 2);
-
-        for(int TSZ(tokens.size()); K < TSZ &&
-	    (iProc == (nprocs-1) || vol < (newVolPerCPU[iProc]));
-            ++cnt, ++K)
-        {
-            vol += tokens[K].m_vol;
-            accVol += tokens[K].m_vol;
-            vec[iProc].push_back(K);
-        }
-
-        totalvol += vol;
-        if((totalvol / (iProc + 1)) > (newVolPerCPU[iProc]) &&
-	   cnt > 1 && K < static_cast<int>(tokens.size()))
-	{
-            --K;
-            vec[iProc].pop_back();
-            totalvol -= tokens[K].m_vol;
-            accVol -= tokens[K].m_vol;
-        }
-
-	int extra(newVolPerCPU[iProc] - accVol);
-        if(extra != 0 && iProc < nprocs - 1) {  // add the difference to the rest
-	  extra /= nprocs - (iProc + 1);
-	  for(int ip(iProc + 1); ip < nprocs; ++ip) {
-	    newVolPerCPU[ip] += extra;
-	  }
-        }
-      }
-
-    Vector<Vector<int> > localPMaps(nLevels);
-    for(int n(0); n < localPMaps.size(); ++n) {
-      localPMaps[n].resize(allBoxes[n].size(), -1);
-    }
-
-    for(int iProc(0); iProc < nprocs; ++iProc) {
-      const std::vector<int> &vi = vec[iProc];
-      for(int j(0), N(vi.size()); j < N; ++j) {
-	PFCMultiLevelToken &pt = tokens[vi[j]];
-	int level(pt.m_level);
-	int idxLevel(pt.m_idxLevel);
-	localPMaps[level][idxLevel] = ProximityMap(iProc);
-      }
-    }
-
-    for(int n(0); n < localPMaps.size(); ++n) {
-      for(int i(0); i < localPMaps[n].size(); ++i) {
-        if(localPMaps[n][i] == -1) {
-	  std::cout << "*********** n i == -1:  " << n << "  " << i << std::endl;
-	}
-if(IOP) cout << "localPMaps[" << n << "][" << i << "] = " << localPMaps[n][i] << endl;
-      }
-    }
-
-    tokens.clear();
-    /*
-    Vector<long> wgts_per_cpu(nprocs, 0);
-    for (unsigned int i(0), N(vec.size()); i < N; ++i) {
-        const std::vector<int>& vi = vec[i];
-        for (int j(0), M(vi.size()); j < M; ++j) {
-            wgts_per_cpu[i] += wgts[vi[j]];
-	}
-    }
-    */
-
-    if(ParallelDescriptor::IOProcessor()) {
-
-      Vector<long> ncells(nprocs, 0);
-      for(int n(0); n < localPMaps.size(); ++n) {
-        for(int i(0); i < localPMaps[n].size(); ++i) {
-          int index(localPMaps[n][i]);
-          ncells[index] += allBoxes[n][i].numPts();
-        }
-      }
-      Real sum_wgt(0.0), max_wgt(0.0);
-      for(int i(0), N(ncells.size()); i < N; ++i) {
-        const long W(ncells[i]);
-        if(W > max_wgt) {
-          max_wgt = W;
-	}
-        sum_wgt += W;
-      }
-      std::cout << "PFC efficiency: " << (sum_wgt/(nprocs*max_wgt)) << '\n';
-    }
-}
-
-
-
-
-std::string
-DistributionMapping::GetProcName() {
-  int resultLen(-1);
-  char cProcName[MPI_MAX_PROCESSOR_NAME + 11];
-#ifdef BL_USE_MPI
-  MPI_Get_processor_name(cProcName, &resultLen);
-#endif
-  if(resultLen < 1) {
-    strcpy(cProcName, "NoProcName");
-  }
-  return(std::string(cProcName));
-}
-
-
-int
-DistributionMapping::GetProcNumber() {
-  return(ParallelDescriptor::MyProc());
-}
-
-
-void
-DistributionMapping::InitProximityMap(bool makeMap, bool reinit)
-{
-  static bool pMapInited(false);
-  if(reinit) {
-    pMapInited = false;
-  }
-  if(pMapInited) {
-    return;
-  }
-
-  int nProcs(ParallelDescriptor::NProcs());
-  Vector<int> procNumbers(nProcs, -1);
-
-  proximityMap.resize(ParallelDescriptor::NProcs(), 0);
-  proximityOrder.resize(ParallelDescriptor::NProcs(), 0);
-  if(makeMap == false) {  // ---- dont use proximity mapping
-    for(int i(0); i < proximityMap.size(); ++i) {
-      proximityMap[i] = i;
-    }
-    for(int i(0); i < proximityOrder.size(); ++i) {
-      proximityOrder[i] = i;
-    }
-    pMapInited = true;
-    return;
-  }
-
-#ifdef BL_USE_MPI
-  int procNumber(GetProcNumber());
-  MPI_Allgather(&procNumber, 1, ParallelDescriptor::Mpi_typemap<int>::type(),
-                procNumbers.dataPtr(), 1, ParallelDescriptor::Mpi_typemap<int>::type(),
-                ParallelDescriptor::Communicator());
-#endif
-
-  for(int i(0); i < procNumbers.size(); ++i) {
-    pNumRankMM.insert(std::pair<int, int>(procNumbers[i], i));
-    rankPNumMap.insert(std::pair<int, int>(i, procNumbers[i]));
-  }
-
-  // order ranks by procNumber
-  Vector<int> pNumOrderRank(nProcs, -1);
-  int pnor(0);
-  for(std::multimap<int, int>::iterator mmit = pNumRankMM.begin();
-      mmit != pNumRankMM.end(); ++mmit)
-  {
-    pNumOrderRank[pnor++] = mmit->second;
-  }
-
-  if(ParallelDescriptor::IOProcessor()) {
-    bool bRandomClusters(false);
-    Box tBox;
-    FArrayBox tFab;
-    std::ifstream ifs("topolcoords.3d.fab");
-    if( ! ifs.good() && ! bRandomClusters) {
-      std::cerr << "**** In DistributionMapping::InitProximityMap():  "
-                << "cannot open topolcoords.3d.fab   using defaults." << std::endl;
-
-      // dont use proximity mapping
-      for(int i(0); i < proximityMap.size(); ++i) {
-        proximityMap[i] = i;
-      }
-      for(int i(0); i < proximityOrder.size(); ++i) {
-        proximityOrder[i] = i;
-      }
-
-    } else if(bRandomClusters) {
-      if(proximityMap.size() != proximityOrder.size()) {
-        amrex::Abort("**** Error:  prox size bad.");
-      }
-      Vector<int> rSS(proximityMap.size());
-      amrex::UniqueRandomSubset(rSS, proximityMap.size(), proximityMap.size());
-      for(int i(0); i < proximityMap.size(); ++i) {
-	std::cout << "rSS[" << i << "] = " << rSS[i] << std::endl;
-        proximityMap[i]   = rSS[i];
-        proximityOrder[i] = rSS[i];
-      }
-    } else {
-
-      tFab.readFrom(ifs);
-      ifs.close();
-
-      tBox = tFab.box();
-      std::cout << "tBox = " << tBox << "  ncomp = " << tFab.nComp() << std::endl;
-
-      for(int nc(0); nc < tFab.nComp(); ++nc) {
-        for(IntVect iv(tBox.smallEnd()); iv <= tBox.bigEnd(); tBox.next(iv)) {
-          int pnum(tFab(iv, nc));
-          if(pnum >= 0) {
-            pNumTopIVMap.insert(std::pair<int, IntVect>(pnum, iv));
-	    topIVpNumMM.insert(std::pair<IntVect, int>(iv, pnum));
-          }
-        }
-      }
-
-      // ------------------------------- make sfc from tFab
-      std::vector<SFCToken> tFabTokens;  // use SFCToken here instead of PFC
-      tFabTokens.reserve(tBox.numPts());
-      int maxijk(0);
-
-      int ii(0);
-      for(IntVect iv(tBox.smallEnd()); iv <= tBox.bigEnd(); tBox.next(iv)) {
-          tFabTokens.push_back(SFCToken(ii++, iv, 1.0));
-          const SFCToken &token = tFabTokens.back();
-
-          AMREX_D_TERM(maxijk = std::max(maxijk, token.m_idx[0]);,
-                 maxijk = std::max(maxijk, token.m_idx[1]);,
-                 maxijk = std::max(maxijk, token.m_idx[2]););
-      }
-      // Set SFCToken::MaxPower for BoxArray.
-      int m(0);
-      for( ; (1<<m) <= maxijk; m++) {
-        // do nothing
-      }
-      SFCToken::MaxPower = m;
-      std::sort(tFabTokens.begin(), tFabTokens.end(), SFCToken::Compare());  // sfc order
-      FArrayBox tFabSFC(tBox, 1);
-      tFabSFC.setVal(-1.0);
-      for(int i(0); i < static_cast<int>(tFabTokens.size()); ++i) {
-	IntVect &iv = tFabTokens[i].m_idx;
-        tFabSFC(iv) = i;
-      }
-      std::ofstream tfofs("tFabSFC.3d.fab");
-      tFabSFC.writeOn(tfofs);
-      tfofs.close();
-      // ------------------------------- end make sfc from tFab
-
-      // ------------------------------- order ranks by topological sfc
-      std::vector<IntVect> nodesSFC;
-      std::cout << std::endl << "----------- order ranks by topological sfc" << std::endl;
-      for(int i(0); i < static_cast<int>(tFabTokens.size()); ++i) {
-        IntVect &iv = tFabTokens[i].m_idx;
-        std::vector<int> ivRanks = RanksFromTopIV(iv);
-        if(ivRanks.size() > 0) {
-          nodesSFC.push_back(iv);
-          std::cout << "---- iv ranks = " << iv << "  ";
-          for(int ivr(0); ivr < static_cast<int>(ivRanks.size()); ++ivr) {
-            ranksSFC.push_back(ivRanks[ivr]);
-            std::cout << ivRanks[ivr] << "  ";
-          }
-          std::cout << std::endl;
-        }
-      }
-      if(static_cast<int>(ranksSFC.size()) != nProcs) {
-        std::cerr << "**** Error:  ranksSFC.size() != nProcs:  " << ranksSFC.size()
-                  << "  " <<  nProcs << std::endl;
-      }
-      std::cout << "++++++++++++++++++++++++" << std::endl;
-      if(proximityMap.size() != ParallelDescriptor::NProcs()) {
-	//std::cout << "####::InitProximityMap: proximityMap not resized yet." << std::endl;
-        proximityMap.resize(ParallelDescriptor::NProcs(), 0);
-        proximityOrder.resize(ParallelDescriptor::NProcs(), 0);
-      }
-      for(int i(0); i < static_cast<int>(ranksSFC.size()); ++i) {
-        std::cout << "++++ rank ranksSFC = " << i << "  " << ranksSFC[i] << std::endl;
-	proximityMap[i] = ranksSFC[i];
-      }
-      std::map<int, int> proximityOrderMap;  // [proximityMap[rank], rank]
-      for(int i(0); i < proximityMap.size(); ++i) {
-	proximityOrderMap.insert(std::pair<int, int>(proximityMap[i], i));
-      }
-      for(std::map<int, int>::iterator it = proximityOrderMap.begin();
-          it != proximityOrderMap.end(); ++it)
-      {
-        proximityOrder[it->first] = it->second;
-      }
-      for(int i(0); i < proximityOrder.size(); ++i) {
-        std::cout << "++++ rank proximityOrder = " << i << "  "
-	          << proximityOrder[i] << std::endl;
-      }
-      std::cout << "----------- end order ranks by topological sfc" << std::endl;
-
-      FArrayBox nodeFab(tBox);
-      nodeFab.setVal(-nProcs);
-      for(int i(0); i < nProcs; ++i) {
-        IntVect iv(DistributionMapping::TopIVFromRank(i));
-        nodeFab(iv) = i;  // this overwrites previous ones
-        std::cout << "rank pNum topiv = " << i << "  "
-                  << DistributionMapping::ProcNumberFromRank(i) << "  " << iv << std::endl;
-      }
-      std::ofstream osNodeFab("nodes.3d.fab");
-      if( ! osNodeFab.good()) {
-        std::cerr << "Error:  could not open nodes.3d.fab" << std::endl;
-      } else {
-        nodeFab.writeOn(osNodeFab);
-        osNodeFab.close();
-      }
-
-      std::ofstream rpo("RankProxOrder.txt");
-      if( ! rpo.good()) {
-        std::cerr << "Error:  could not open RankProxOrder.txt" << std::endl;
-      } else {
-        rpo << proximityOrder.size() << '\n';
-        for(int i(0); i < proximityOrder.size(); ++i) {
-	  rpo << i << ' ' << proximityOrder[i] << '\n';
-        }
-        rpo.close();
-      }
-    }
-  }
-
-  ParallelDescriptor::Bcast(proximityMap.dataPtr(), proximityMap.size(),
-                            ParallelDescriptor::IOProcessorNumber());
-  ParallelDescriptor::Bcast(proximityOrder.dataPtr(), proximityOrder.size(),
-                            ParallelDescriptor::IOProcessorNumber());
-  pMapInited = true;
-}
-
-
-int
-DistributionMapping::NHops(const Box &tbox, const IntVect &ivfrom, const IntVect &ivto)
-{
-  int nhops(0);
-  for(int d(0); d < AMREX_SPACEDIM; ++d) {
-    int bl(tbox.length(d));
-    int ivl(std::min(ivfrom[d], ivto[d]));
-    int ivh(std::max(ivfrom[d], ivto[d]));
-    int dist(std::min(ivh - ivl, ivl + bl - ivh));
-    nhops += dist;
-  }
-  return nhops;
-}
-
-
-int
-DistributionMapping::ProcNumberFromRank(const int rank) {
-  int procnum(-1);
-  std::map<int, int>::iterator it = rankPNumMap.find(rank);
-  if(it == rankPNumMap.end()) {
-    if(ParallelDescriptor::IOProcessor()) {
-      std::cerr << "**** Error in ProcNumberFromRank:  rank not found:  "
-                << rank << std::endl;
-    }
-  } else {
-    procnum = it->second;
-    if(procnum != rankPNumMap[rank]) {
-      std::cerr << "**** Error in ProcNumberFromRank:  rank not matched:  "
-                << rank << std::endl;
-    }
-  }
-  return procnum;
-}
-
-
-std::vector<int>
-DistributionMapping::RanksFromProcNumber(const int procnum) {
-  std::vector<int> ranks;
-  std::pair<std::multimap<int, int>::iterator, std::multimap<int, int>::iterator> mmiter;
-  mmiter = pNumRankMM.equal_range(procnum);
-  for(std::multimap<int, int>::iterator it = mmiter.first; it != mmiter.second; ++it) {
-    ranks.push_back(it->second);
-  }
-  return ranks;
-}
-
-
-IntVect
-DistributionMapping::TopIVFromProcNumber(const int procnum) {
-  IntVect iv;
-  std::map<int, IntVect>::iterator it = pNumTopIVMap.find(procnum);
-  if(it == pNumTopIVMap.end()) {
-    if(ParallelDescriptor::IOProcessor()) {
-      std::cerr << "**** Error in TopIVFromProcNumber:  procnum not found:  "
-                << procnum << std::endl;
-    }
-  } else {
-    iv = it->second;
-    if(iv != pNumTopIVMap[procnum]) {
-      std::cerr << "**** Error in TopIVFromProcNumber:  procnum not matched:  "
-                << procnum << std::endl;
-    }
-  }
-  return iv;
-}
-
-
-std::vector<int>
-DistributionMapping::ProcNumbersFromTopIV(const IntVect &iv) {
-  std::vector<int> pnums;
-  std::pair<std::multimap<IntVect, int>::iterator,
-            std::multimap<IntVect, int>::iterator> mmiter;
-  mmiter = topIVpNumMM.equal_range(iv);
-  for(std::multimap<IntVect, int>::iterator it = mmiter.first;
-      it != mmiter.second; ++it)
-  {
-    pnums.push_back(it->second);
-  }
-  return pnums;
-}
-
-
-IntVect
-DistributionMapping::TopIVFromRank(const int rank) {
-  return TopIVFromProcNumber(ProcNumberFromRank(rank));
-}
-
-
-std::vector<int>
-DistributionMapping::RanksFromTopIV(const IntVect &iv) {
-  std::vector<int> ranks;
-  std::vector<int> pnums = ProcNumbersFromTopIV(iv);
-  for(int i(0); i < static_cast<int>(pnums.size()); ++i) {
-    std::vector<int> rfpn = RanksFromProcNumber(pnums[i]);
-    for(int r(0); r < static_cast<int>(rfpn.size()); ++r) {
-      ranks.push_back(rfpn[r]);
-    }
-  }
-  return ranks;
-}
-
-
-void
-DistributionMapping::PrintDiagnostics(const std::string &filename)
-{
-    int nprocs(ParallelDescriptor::NProcs());
-    Vector<long> bytes(nprocs, 0);
-
-    long thisbyte = amrex::TotalBytesAllocatedInFabs();
-
-    ParallelDescriptor::Gather(&thisbyte,
-                               1,
-                               bytes.dataPtr(),
-                               1,
-                               ParallelDescriptor::IOProcessorNumber());
-
-    if(ParallelDescriptor::IOProcessor()) {
-      std::ofstream bos(filename.c_str());
-      for(int i(0); i < nprocs; ++i) {
-        bos << i << ' ' << bytes[i] << '\n';
-      }
-      bos.close();
-    }
-    ParallelDescriptor::Barrier();
-}
-
-
-#if !defined(BL_NO_FORT)
-void DistributionMapping::ReadCheckPointHeader(const std::string &filename,
-                                               Vector<IntVect>  &refRatio,
-                                               Vector<BoxArray> &allBoxes)
-{
-    const std::string CheckPointVersion("CheckPointVersion_1.0");
-    Vector<Geometry> geom;
-    int max_level, finest_level;
-    Real calcTime;
-    Vector<Real> dt_min;
-    Vector<Real> dt_level;
-    Vector<int> level_steps;
-    Vector<int> level_count;
-
-    // Open the checkpoint header file for reading.
-    std::string File(filename);
-    File += "/Header";
-
-    VisMF::IO_Buffer io_buffer(VisMF::GetIOBufferSize());
-
-    Vector<char> fileCharPtr;
-    ParallelDescriptor::ReadAndBcastFile(File, fileCharPtr);
-    std::string fileCharPtrString(fileCharPtr.dataPtr());
-    std::istringstream is(fileCharPtrString, std::istringstream::in);
-
-    // Attempt to differentiate between old and new CheckPointFiles.
-    int         spdim;
-    bool        new_checkpoint_format = false;
-    std::string first_line;
-
-    std::getline(is,first_line);
-
-    if(first_line == CheckPointVersion) {
-      new_checkpoint_format = true;
-      is >> spdim;
-    } else {
-      spdim = atoi(first_line.c_str());
-    }
-
-    if(spdim != AMREX_SPACEDIM) {
-      std::cerr << "Amr::restart(): bad spacedim = " << spdim << '\n';
-      amrex::Abort();
-    }
-
-    is >> calcTime;
-    is >> max_level;
-    is >> finest_level;
-
-    if(ParallelDescriptor::IOProcessor()) {
-      std::cout << "**** fl sd ct ml flev = " << first_line << "  "
-                << spdim << "  " << calcTime << "  " << max_level << "  " 
-		<< finest_level << std::endl;
-    }
-    geom.resize(max_level + 1);
-    refRatio.resize(max_level);
-    dt_min.resize(max_level + 1);
-    dt_level.resize(max_level + 1);
-    level_steps.resize(max_level + 1);
-    level_count.resize(max_level + 1);
-    allBoxes.resize(max_level + 1);
-
-    if (max_level >= max_level) {  // We know this.
-       for (int i = 0; i <= max_level; ++i) { is >> geom[i]; }
-       for (int i = 0; i <  max_level; ++i) { is >> refRatio[i]; }
-       for (int i = 0; i <= max_level; ++i) { is >> dt_level[i]; }
-
-       if(new_checkpoint_format) {
-         for(int i = 0; i <= max_level; ++i) { is >> dt_min[i]; }
-       } else {
-         for(int i = 0; i <= max_level; ++i) dt_min[i] = dt_level[i];
-       }
-
-       Vector<int>  n_cycle_in;
-       n_cycle_in.resize(max_level+1);
-       for(int i = 0; i <= max_level; ++i) { is >> n_cycle_in[i];  }
-       for(int i = 0; i <= max_level; ++i) { is >> level_steps[i]; }
-       for(int i = 0; i <= max_level; ++i) { is >> level_count[i]; }
-
-       // Read levels.
-       int lev, level, nstate;
-       Geometry levelGeom;
-       for(lev = 0; lev <= finest_level; ++lev) {
-         if(ParallelDescriptor::IOProcessor()) {
-           std::cout << "  -----------  reading level " << lev << std::endl;
-         }
-         // ------------ amr_level[lev].restart(*this, is);
-	 is >> level;
-	 is >> levelGeom;
-	 allBoxes[lev].readFrom(is);
-	 is >> nstate;
-
-	 for(int ins(0); ins < nstate; ++ins) {
-	   // ------------ state.restart(...);
-	   Box domain;
-	   BoxArray stateGrids;
-	   Real old_time_start, old_time_stop, new_time_start, new_time_stop;
-	   int nsets;
-	   std::string mf_name;
-
-	   is >> domain;
-	   stateGrids.readFrom(is);
-	   is >> old_time_start >> old_time_stop;
-	   is >> new_time_start >> new_time_stop;
-	   is >> nsets;
-	   if(nsets >= 1) { is >> mf_name; }
-	   if(nsets == 2) { is >> mf_name; }
-	 }
-
-       }
-
-    } else {
-    }
-    if(ParallelDescriptor::IOProcessor()) {
-      std::cout << "--------------------------------------" << std::endl;
-      for(int i(0); i < refRatio.size(); ++i) {
-        std::cout << "refRatio[" << i << "] = " << refRatio[i] << std::endl;
-      }
-      for(int i(0); i < allBoxes.size(); ++i) {
-        std::cout << "allBoxes[" << i << "].size() = " << allBoxes[i].size() << std::endl;
-      }
-      std::cout << "--------------------------------------" << std::endl;
-    }
-
-    ParallelDescriptor::Barrier();
-
-
-}
-#endif
-
-#ifdef BL_USE_MPI
-Vector<int>
-DistributionMapping::TranslateProcMap(const Vector<int> &pm_old, const MPI_Group group_new, const MPI_Group group_old)
-{
-    Vector<int> pm_new(pm_old.size());
-    int* castptr = (int *) pm_old.dataPtr();
-    BL_MPI_REQUIRE( MPI_Group_translate_ranks(group_old, pm_old.size(), castptr, group_new, pm_new.dataPtr()) );
-    return pm_new;
-}
-#endif
-
-=======
->>>>>>> 4a3729fa
 DistributionMapping
 DistributionMapping::makeKnapSack (const Vector<Real>& rcost)
 {
