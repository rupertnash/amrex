--- conflicted
+++ resolved
@@ -25,12 +25,8 @@
     using BCMode = MLLinOp::BCMode;
     using Location = MLLinOp::Location;
 
-<<<<<<< HEAD
-    enum class BottomSolver : int { smoother, bicgstab, cg, hypre, petsc };
+    using BottomSolver = amrex::BottomSolver;
     enum class CFStrategy : int {none,ghostnodes};
-=======
-    using BottomSolver = amrex::BottomSolver;
->>>>>>> 1c59de7a
 
     MLMG (MLLinOp& a_lp);
     ~MLMG ();
@@ -163,12 +159,8 @@
 
     int max_fmg_iters = 0;
 
-<<<<<<< HEAD
-    BottomSolver bottom_solver = BottomSolver::bicgstab;
+    BottomSolver bottom_solver = BottomSolver::Default;
     CFStrategy cf_strategy     = CFStrategy::none;
-=======
-    BottomSolver bottom_solver = BottomSolver::Default;
->>>>>>> 1c59de7a
     int  bottom_verbose        = 0;
     int  bottom_maxiter        = 200;
     Real bottom_reltol         = 1.e-4;
