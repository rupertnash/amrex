#include <AMReX_MLMG.H>
#include <AMReX_MultiFabUtil.H>
#include <AMReX_VisMF.H>
#include <AMReX_MLCGSolver.H>
#include <AMReX_BC_TYPES.H>
#include <AMReX_MLMG_F.H>
#include <AMReX_MLABecLaplacian.H>

#ifdef AMREX_USE_PETSC
#include <petscksp.h>
#include <AMReX_PETSc.H>
#endif

#ifdef AMREX_USE_EB
#include <AMReX_EBFArrayBox.H>
#include <AMReX_EBFabFactory.H>
#include <AMReX_EBMultiFabUtil.H>
#include <AMReX_MLEBABecLap.H>
#endif

// sol: full solution
// rhs: rhs of the original equation L(sol) = rhs
// res: rhs of the residual equation L(cor) = res
// usually res is the result of rhs-L(sol), but is the result of res-L(cor).
// cor/cor_hold: correction
// rescor: res - L(cor)

// x and b as in L(x) = b.  Here x could be either sol or cor.

// BCMode: Inhomogeneous for original equation, Homogeneous for residual equation

// LinOp functions:
//     solutionresidual()  : rhs - L(sol), sol.FillBoundary() will be called.
//                           BC data can be optionally provided.
//     correctionResidual(): res - L(cor), cor.FillBoundary() will be called.
//                           There are BC modes: Homogeneous and Inhomogeneous.
//                           For Inhomogeneous, BC data can be optionally provided.
//     reflux()            : Given sol on crse and fine AMR levels, reflux coarse res at crse/fine.
//     smooth()            : L(cor) = res. cor.FillBoundary() will be called.

namespace amrex {

MLMG::MLMG (MLLinOp& a_lp)
    : linop(a_lp),
      namrlevs(a_lp.NAMRLevels()),
      finest_amr_lev(a_lp.NAMRLevels()-1)
{}

MLMG::~MLMG ()
{}

Real
MLMG::solve (const Vector<MultiFab*>& a_sol, const Vector<MultiFab const*>& a_rhs,
             Real a_tol_rel, Real a_tol_abs)
{
    BL_PROFILE_REGION("MLMG::solve()");
    BL_PROFILE("MLMG::solve()");

    if (bottom_solver == BottomSolver::hypre) {
        int mo = linop.getMaxOrder();
        linop.setMaxOrder(std::min(3,mo));  // maxorder = 4 not supported
    }
    
    bool is_nsolve = linop.m_parent;

    Real solve_start_time = amrex::second();

    Real composite_norminf;

    prepareForSolve(a_sol, a_rhs);

    computeMLResidual(finest_amr_lev);

    int ncomp = linop.getNComp();

    bool local = true;
    Real resnorm0 = MLResNormInf(finest_amr_lev, local); 
    Real rhsnorm0 = MLRhsNormInf(local); 
    if (!is_nsolve) {
        ParallelAllReduce::Max<Real>({resnorm0, rhsnorm0}, ParallelContext::CommunicatorSub());

        if (verbose >= 1)
        {
            amrex::Print() << "MLMG: Initial rhs               = " << rhsnorm0 << "\n"
                           << "MLMG: Initial residual (resid0) = " << resnorm0 << "\n";
        }
    }

    Real max_norm;
    std::string norm_name;
    if (always_use_bnorm or rhsnorm0 >= resnorm0) {
        norm_name = "bnorm";
        max_norm = rhsnorm0;
    } else {
        norm_name = "resid0";
        max_norm = resnorm0;
    }
    const Real res_target = std::max(a_tol_abs, std::max(a_tol_rel,1.e-16)*max_norm);

    if (!is_nsolve && resnorm0 <= res_target) {
        composite_norminf = resnorm0;
        if (verbose >= 1) {
            amrex::Print() << "MLMG: No iterations needed\n";
        }
    } else {
        Real iter_start_time = amrex::second();
        bool converged = false;

        const int niters = do_fixed_number_of_iters ? do_fixed_number_of_iters : max_iters;
        for (int iter = 0; iter < niters; ++iter)
        {
            oneIter(iter);

            converged = false;

            // Test convergence on the fine amr level
            computeResidual(finest_amr_lev);

            if (is_nsolve) continue;

            Real fine_norminf = ResNormInf(finest_amr_lev);
            composite_norminf = fine_norminf;
            if (verbose >= 2) {
                amrex::Print() << "MLMG: Iteration " << std::setw(3) << iter+1 << " Fine resid/"
                               << norm_name << " = " << fine_norminf/max_norm << "\n";
            }
            bool fine_converged = (fine_norminf <= res_target);

            if (namrlevs == 1 and fine_converged) {
                converged = true;
            } else if (fine_converged) {
                // finest level is converged, but we still need to test the coarse levels
                computeMLResidual(finest_amr_lev-1);
                Real crse_norminf = MLResNormInf(finest_amr_lev-1);
                if (verbose >= 2) {
                    amrex::Print() << "MLMG: Iteration " << std::setw(3) << iter+1
                                   << " Crse resid/" << norm_name << " = "
                                   << crse_norminf/max_norm << "\n";
                }
                converged = (crse_norminf <= res_target);
                composite_norminf = std::max(fine_norminf, crse_norminf);
            } else {
                converged = false;
            }

            if (converged) {
                if (verbose >= 1) {
                    amrex::Print() << "MLMG: Final Iter. " << iter+1
                                   << " resid, resid/" << norm_name << " = "
                                   << composite_norminf << ", "
                                   << composite_norminf/max_norm << "\n";
                }
                break;
            }
        }
        if (!converged && do_fixed_number_of_iters == 0) {
            if (verbose > 0) {
                amrex::Print() << "MLMG: Failed to converge after " << max_iters << " iterations."
                               << " resid, resid/" << norm_name << " = "
                               << composite_norminf << ", "
                               << composite_norminf/max_norm << "\n";
            }
            amrex::Abort("MLMG failed");
        }
        timer[iter_time] = amrex::second() - iter_start_time;
    }

    int ng_back = final_fill_bc ? 1 : 0;
    for (int alev = 0; alev < namrlevs; ++alev)
    {
        if (a_sol[alev] != sol[alev])
        {
            MultiFab::Copy(*a_sol[alev], *sol[alev], 0, 0, ncomp, ng_back);
        }
    }

    timer[solve_time] = amrex::second() - solve_start_time;
    if (verbose >= 1) {
        ParallelReduce::Max<Real>(timer.data(), timer.size(), 0,
                                  ParallelContext::CommunicatorSub());
        if (ParallelContext::MyProcSub() == 0)
        {
            amrex::AllPrint() << "MLMG: Timers: Solve = " << timer[solve_time]
                              << " Iter = " << timer[iter_time]
                              << " Bottom = " << timer[bottom_time] << "\n";
        }
    }

    ++solve_called;

    return composite_norminf;
}

// in  : Residual (res) on the finest AMR level
// out : sol on all AMR levels
void MLMG::oneIter (int iter)
{
    BL_PROFILE("MLMG::oneIter()");

    int ncomp = linop.getNComp();

    for (int alev = finest_amr_lev; alev > 0; --alev)
    {
        miniCycle(alev);

        MultiFab::Add(*sol[alev], *cor[alev][0], 0, 0, ncomp, 0);

        // compute residual for the coarse AMR level
        computeResWithCrseSolFineCor(alev-1,alev);

        if (alev != finest_amr_lev) {
            std::swap(cor_hold[alev][0], cor[alev][0]); // save it for the up cycle
        }
    }

    // coarest amr level
    {
        // enforce solvability if appropriate
        if (linop.isSingular(0))
        {
            makeSolvable(0,0,res[0][0]);
        }

        if (iter < max_fmg_iters) {
            mgFcycle ();
        } else {
            mgVcycle (0, 0);
        }

        MultiFab::Add(*sol[0], *cor[0][0], 0, 0, ncomp, 0);
    }

    for (int alev = 1; alev <= finest_amr_lev; ++alev)
    {
        // (Fine AMR correction) = I(Coarse AMR correction)
        interpCorrection(alev);

        MultiFab::Add(*sol[alev], *cor[alev][0], 0, 0, ncomp, 0);

        if (alev != finest_amr_lev) {
	  MultiFab::Add(*cor_hold[alev][0], *cor[alev][0], 0, 0, ncomp, 0);
        }

        // Update fine AMR level correction
        computeResWithCrseCorFineCor(alev);

        miniCycle(alev);

        MultiFab::Add(*sol[alev], *cor[alev][0], 0, 0, ncomp, 0);

        if (alev != finest_amr_lev) {
	  MultiFab::Add(*cor[alev][0], *cor_hold[alev][0], 0, 0, ncomp, 0);
        }
    }

    averageDownAndSync();
}

// Compute multi-level Residual (res) up to amrlevmax.
void
MLMG::computeMLResidual (int amrlevmax)
{
    BL_PROFILE("MLMG::computeMLResidual()");

    const int mglev = 0;
    for (int alev = amrlevmax; alev >= 0; --alev) {
        const MultiFab* crse_bcdata = (alev > 0) ? sol[alev-1] : nullptr;
        linop.solutionResidual(alev, res[alev][mglev], *sol[alev], rhs[alev], crse_bcdata);
        if (alev < finest_amr_lev) {
            linop.reflux(alev, res[alev][mglev], *sol[alev], rhs[alev],
                         res[alev+1][mglev], *sol[alev+1], rhs[alev+1]);
        }
    }
}

// Compute single AMR level residual without masking.
void
MLMG::computeResidual (int alev)
{
    BL_PROFILE("MLMG::computeResidual()");

    MultiFab& x = *sol[alev];
    const MultiFab& b = rhs[alev];
    MultiFab& r = res[alev][0];

    const MultiFab* crse_bcdata = nullptr;
    if (alev > 0) {
        crse_bcdata = sol[alev-1];
    }
    linop.solutionResidual(alev, r, x, b, crse_bcdata);
}

// Compute coarse AMR level composite residual with coarse solution and fine correction
void
MLMG::computeResWithCrseSolFineCor (int calev, int falev)
{
    BL_PROFILE("MLMG::computeResWithCrseSolFineCor()");

    int ncomp = linop.getNComp();

    MultiFab& crse_sol = *sol[calev];
    const MultiFab& crse_rhs = rhs[calev];
    MultiFab& crse_res = res[calev][0];

    MultiFab& fine_sol = *sol[falev];
    const MultiFab& fine_rhs = rhs[falev];
    MultiFab& fine_cor = *cor[falev][0];
    MultiFab& fine_res = res[falev][0];
    MultiFab& fine_rescor = rescor[falev][0];
    
    const MultiFab* crse_bcdata = nullptr;
    if (calev > 0) {
        crse_bcdata = sol[calev-1];
    }
    linop.solutionResidual(calev, crse_res, crse_sol, crse_rhs, crse_bcdata);

    linop.correctionResidual(falev, 0, fine_rescor, fine_cor, fine_res, BCMode::Homogeneous);
    MultiFab::Copy(fine_res, fine_rescor, 0, 0, ncomp, 0);

    linop.reflux(calev, crse_res, crse_sol, crse_rhs, fine_res, fine_sol, fine_rhs);

    if (linop.isCellCentered()) {
        const int amrrr = linop.AMRRefRatio(calev);
#ifdef AMREX_USE_EB
        amrex::EB_average_down(fine_res, crse_res, 0, ncomp, amrrr);
#else
        amrex::average_down(fine_res, crse_res, 0, ncomp, amrrr);
#endif
    }
}

// Compute fine AMR level residual fine_res = fine_res - L(fine_cor) with coarse providing BC.
void
MLMG::computeResWithCrseCorFineCor (int falev)
{
    BL_PROFILE("MLMG::computeResWithCrseCorFineCor()");

    int ncomp = linop.getNComp();

    const MultiFab& crse_cor = *cor[falev-1][0];

    MultiFab& fine_cor = *cor[falev][0];
    MultiFab& fine_res = res[falev][0];
    MultiFab& fine_rescor = rescor[falev][0];

    // fine_rescor = fine_res - L(fine_cor)
    linop.correctionResidual(falev, 0, fine_rescor, fine_cor, fine_res,
                             BCMode::Inhomogeneous, &crse_cor);
    MultiFab::Copy(fine_res, fine_rescor, 0, 0, ncomp, 0);
}

void
MLMG::miniCycle (int amrlev)
{
    BL_PROFILE("MLMG::miniCycle()");
    const int mglev = 0;
    mgVcycle(amrlev, mglev);
}

// in   : Residual (res) 
// out  : Correction (cor) from bottom to this function's local top
void
MLMG::mgVcycle (int amrlev, int mglev_top)
{
    BL_PROFILE("MLMG::mgVcycle()");
    BL_PROFILE_VAR_NS("MLMG::mgVcycle_up", blp_up);
    BL_PROFILE_VAR_NS("MLMG::mgVcycle_bottom", blp_bottom);
    BL_PROFILE_VAR_NS("MLMG::mgVcycle_down", blp_down);

    const int mglev_bottom = linop.NMGLevels(amrlev) - 1;

    BL_PROFILE_VAR_START(blp_down);
    for (int mglev = mglev_top; mglev < mglev_bottom; ++mglev)
    {
        if (verbose >= 4)
        {
            Real norm = res[amrlev][mglev].norm0();
            amrex::Print() << "AT LEVEL "                << mglev << "\n"
                           << "   DN: Norm before smooth " << norm << "\n";
        }

        cor[amrlev][mglev]->setVal(0.0);
        bool skip_fillboundary = true;
        for (int i = 0; i < nu1; ++i) {
            linop.smooth(amrlev, mglev, *cor[amrlev][mglev], res[amrlev][mglev],
                         skip_fillboundary);
            skip_fillboundary = false;
        }

        // rescor = res - L(cor)
        computeResOfCorrection(amrlev, mglev);

        if (verbose >= 4)
        {
            Real norm = rescor[amrlev][mglev].norm0();
            amrex::Print() << "   DN: Norm after  smooth " << norm << "\n";
        }

        // res_crse = R(rescor_fine); this provides res/b to the level below
        linop.restriction(amrlev, mglev+1, res[amrlev][mglev+1], rescor[amrlev][mglev]);
    }
    BL_PROFILE_VAR_STOP(blp_down);

    BL_PROFILE_VAR_START(blp_bottom);
    if (amrlev == 0)
    {
        if (verbose >= 4)
        {
            Real norm = res[amrlev][mglev_bottom].norm0();
            amrex::Print() << "AT LEVEL "                << mglev_bottom << "\n"
                           << "   DN: Norm before bottom " << norm << "\n";
        }
        bottomSolve();
    }
    else
    {
        cor[amrlev][mglev_bottom]->setVal(0.0);
        bool skip_fillboundary = true;
        for (int i = 0; i < nu1; ++i) {
            linop.smooth(amrlev, mglev_bottom, *cor[amrlev][mglev_bottom], res[amrlev][mglev_bottom],
                         skip_fillboundary);
            skip_fillboundary = false;
        }
    }
    BL_PROFILE_VAR_STOP(blp_bottom);

    BL_PROFILE_VAR_START(blp_up);
    for (int mglev = mglev_bottom-1; mglev >= mglev_top; --mglev)
    {
        // cor_fine += I(cor_crse)
        addInterpCorrection(amrlev, mglev);
        if (verbose >= 4)
        {
            computeResOfCorrection(amrlev, mglev);
            Real norm = rescor[amrlev][mglev].norm0();
            amrex::Print() << "AT LEVEL "                << mglev << "\n"
                           << "   UP: Norm before smooth " << norm << "\n";
        }
        for (int i = 0; i < nu2; ++i) {
            linop.smooth(amrlev, mglev, *cor[amrlev][mglev], res[amrlev][mglev]);
        }
        if (verbose >= 4)
        {
            computeResOfCorrection(amrlev, mglev);
            Real norm = rescor[amrlev][mglev].norm0();
            amrex::Print() << "AT LEVEL "                << mglev << "\n"
                           << "   UP: Norm after  smooth " << norm << "\n";
        }
    }
    BL_PROFILE_VAR_STOP(blp_up);
}

// FMG cycle on the coarest AMR level.
// in:  Residual on the top MG level (i.e., 0)
// out: Correction (cor) on all MG levels
void
MLMG::mgFcycle ()
{
    BL_PROFILE("MLMG::mgFcycle()");

    const int amrlev = 0;
    const int ratio = 2;
    const int mg_bottom_lev = linop.NMGLevels(amrlev) - 1;
    const int ncomp = linop.getNComp();

    for (int mglev = 1; mglev <= mg_bottom_lev; ++mglev)
    {
        // TODO: for EB cell-centered, we need to use EB_average_down
        amrex::average_down(res[amrlev][mglev-1], res[amrlev][mglev], 0, ncomp, ratio);
    }

    bottomSolve();

    for (int mglev = mg_bottom_lev-1; mglev >= 0; --mglev)
    {
        // cor_fine = I(cor_crse)
        interpCorrection (amrlev, mglev);

        // rescor = res - L(cor)
        computeResOfCorrection(amrlev, mglev);
        // res = rescor; this provides b to the vcycle below
        MultiFab::Copy(res[amrlev][mglev], rescor[amrlev][mglev], 0,0,ncomp,0);

        // save cor; do v-cycle; add the saved to cor
        std::swap(cor[amrlev][mglev], cor_hold[amrlev][mglev]);
        mgVcycle(amrlev, mglev);
        MultiFab::Add(*cor[amrlev][mglev], *cor_hold[amrlev][mglev], 0, 0, ncomp, 0);
    }
}

// Interpolate correction from coarse to fine AMR level.
void
MLMG::interpCorrection (int alev)
{
    BL_PROFILE("MLMG::interpCorrection_1");

    const int ncomp = linop.getNComp();

    const MultiFab& crse_cor = *cor[alev-1][0];
    MultiFab& fine_cor = *cor[alev][0];

    BoxArray ba = fine_cor.boxArray();
    const int amrrr = linop.AMRRefRatio(alev-1);
    IntVect refratio{amrrr};
    ba.coarsen(refratio);

    const Geometry& crse_geom = linop.Geom(alev-1,0);

    const int ng = linop.isCellCentered() ? 1 : 0;
    MultiFab cfine(ba, fine_cor.DistributionMap(), ncomp, ng);
    cfine.setVal(0.0);
    cfine.ParallelCopy(crse_cor, 0, 0, ncomp, 0, ng, crse_geom.periodicity());

    bool isEB = fine_cor.hasEBFabFactory();
    ignore_unused(isEB);

    if (linop.isCellCentered())
    {
#ifdef _OPENMP
#pragma omp parallel
#endif
        for (MFIter mfi(fine_cor, MFItInfo().EnableTiling().SetDynamic(true)); mfi.isValid(); ++mfi)
        {
            const Box& bx = mfi.tilebox();
#ifdef AMREX_USE_EB
            bool call_lincc;
            if (isEB)
            {
                const auto& flag = dynamic_cast<EBFArrayBox&>(fine_cor[mfi]).getEBCellFlagFab();
                if (flag.getType(amrex::grow(bx,1)) == FabType::regular) {
                    call_lincc = true;
                } else {
                    amrex_mlmg_eb_cc_interp(BL_TO_FORTRAN_BOX(bx),
                                            BL_TO_FORTRAN_ANYD(fine_cor[mfi]),
                                            BL_TO_FORTRAN_ANYD(cfine[mfi]),
                                            BL_TO_FORTRAN_ANYD(flag),
                                            &refratio[0],
                                            &ncomp);
                    call_lincc = false;
                }
            }
            else
            {
                call_lincc = true;
            }
#else
            const bool call_lincc = true;
#endif
            if (call_lincc)
            {
                amrex_mlmg_lin_cc_interp(BL_TO_FORTRAN_BOX(bx),
                                         BL_TO_FORTRAN_ANYD(fine_cor[mfi]),
                                         BL_TO_FORTRAN_ANYD(cfine[mfi]),
                                         &refratio[0],
                                         &ncomp);
            }
        }
    }
    else
    {
        AMREX_ALWAYS_ASSERT(amrrr == 2);
#ifdef _OPENMP
#pragma omp parallel
#endif
        {
            FArrayBox tmpfab;
            for (MFIter mfi(fine_cor, true); mfi.isValid(); ++mfi)
            {
                const Box& fbx = mfi.tilebox();
                const Box& cbx = amrex::coarsen(fbx,2);
                const Box& tmpbx = amrex::refine(cbx,2);
                tmpfab.resize(tmpbx);
                amrex_mlmg_lin_nd_interp(BL_TO_FORTRAN_BOX(cbx),
                                         BL_TO_FORTRAN_BOX(tmpbx),
                                         BL_TO_FORTRAN_ANYD(tmpfab),
                                         BL_TO_FORTRAN_ANYD(cfine[mfi]),
					 &ncomp);
                fine_cor[mfi].copy(tmpfab, fbx, 0, fbx, 0, ncomp);
            }
        }
    }
}

// Interpolate correction between MG levels
// inout: Correction (cor) on coarse MG lev.  (out due to FillBoundary)
// out  : Correction (cor) on fine MG lev.
void
MLMG::interpCorrection (int alev, int mglev)
{
    BL_PROFILE("MLMG::interpCorrection_2");

    MultiFab& crse_cor = *cor[alev][mglev+1];
    MultiFab& fine_cor = *cor[alev][mglev  ];

    const int ncomp = linop.getNComp();

    const Geometry& crse_geom = linop.Geom(alev,mglev+1);
    const int refratio = 2;

    MultiFab cfine;
    const MultiFab* cmf;
    
    if (amrex::isMFIterSafe(crse_cor, fine_cor))
    {
        crse_cor.FillBoundary(crse_geom.periodicity());
        cmf = &crse_cor;
    }
    else
    {
        BoxArray cba = fine_cor.boxArray();
        cba.coarsen(refratio);
        const int ng = linop.isCellCentered() ? crse_cor.nGrow() : 0;
        cfine.define(cba, fine_cor.DistributionMap(), ncomp, ng);
        cfine.setVal(0.0);
        cfine.ParallelCopy(crse_cor, 0, 0, ncomp, 0, ng, crse_geom.periodicity());
        cmf = & cfine;
    }

    bool isEB = fine_cor.hasEBFabFactory();
    ignore_unused(isEB);

    if (linop.isCellCentered())
    {
#ifdef _OPENMP
#pragma omp parallel
#endif
        for (MFIter mfi(fine_cor, MFItInfo().EnableTiling().SetDynamic(true)); mfi.isValid(); ++mfi)
        {
            const Box& bx = mfi.tilebox();
#ifdef AMREX_USE_EB
            bool call_lincc;
            if (isEB)
            {
                const auto& flag = dynamic_cast<EBFArrayBox&>(fine_cor[mfi]).getEBCellFlagFab();
                if (flag.getType(amrex::grow(bx,1)) == FabType::regular) {
                    call_lincc = true;
                } else {
                    amrex_mlmg_eb_cc_interp(BL_TO_FORTRAN_BOX(bx),
                                            BL_TO_FORTRAN_ANYD(fine_cor[mfi]),
                                            BL_TO_FORTRAN_ANYD(  (*cmf)[mfi]),
                                            BL_TO_FORTRAN_ANYD(flag),
                                            &refratio, &ncomp);
                    call_lincc = false;
                }
            }
            else
            {
                call_lincc = true;
            }
#else
            const bool call_lincc = true;
#endif
            if (call_lincc)
            {
                amrex_mlmg_lin_cc_interp(BL_TO_FORTRAN_BOX(bx),
                                         BL_TO_FORTRAN_ANYD(fine_cor[mfi]),
                                         BL_TO_FORTRAN_ANYD(  (*cmf)[mfi]),
                                         &refratio,&ncomp);
            }
        }
    }
    else
    {
#ifdef _OPENMP
#pragma omp parallel
#endif
        {
            FArrayBox tmpfab;
            for (MFIter mfi(fine_cor, true); mfi.isValid(); ++mfi)
            {
                const Box& fbx = mfi.tilebox();
                const Box& cbx = amrex::coarsen(fbx,2);
                const Box& tmpbx = amrex::refine(cbx,2);
                tmpfab.resize(tmpbx);
                amrex_mlmg_lin_nd_interp(BL_TO_FORTRAN_BOX(cbx),
                                         BL_TO_FORTRAN_BOX(tmpbx),
                                         BL_TO_FORTRAN_ANYD(tmpfab),
                                         BL_TO_FORTRAN_ANYD((*cmf)[mfi]),
					 &ncomp);
                fine_cor[mfi].copy(tmpfab, fbx, 0, fbx, 0, ncomp);
            }
        }
    }
}

// (Fine MG level correction) += I(Coarse MG level correction)
void
MLMG::addInterpCorrection (int alev, int mglev)
{
    BL_PROFILE("MLMG::addInterpCorrection()");

    const int ncomp = linop.getNComp();

    const MultiFab& crse_cor = *cor[alev][mglev+1];
    MultiFab&       fine_cor = *cor[alev][mglev  ];

    const int refratio = 2;
    MultiFab cfine;
    const MultiFab* cmf;

    if (amrex::isMFIterSafe(crse_cor, fine_cor))
    {
        cmf = &crse_cor;
    }
    else
    {
        BoxArray cba = fine_cor.boxArray();
        cba.coarsen(refratio);
        const int ng = 0;
        cfine.define(cba, fine_cor.DistributionMap(), ncomp, ng);
        cfine.ParallelCopy(crse_cor);
        cmf = &cfine;
    }

    linop.interpolation(alev, mglev, fine_cor, *cmf);
}

// Compute rescor = res - L(cor)
// in   : res
// inout: cor (out due to FillBoundary in linop.correctionResidual)
// out  : rescor
void
MLMG::computeResOfCorrection (int amrlev, int mglev)
{
    BL_PROFILE("MLMG:computeResOfCorrection()");
    MultiFab& x = *cor[amrlev][mglev];
    const MultiFab& b = res[amrlev][mglev];
    MultiFab& r = rescor[amrlev][mglev];
    linop.correctionResidual(amrlev, mglev, r, x, b, BCMode::Homogeneous);
}

// At the true bottom of the coarset AMR level.
// in  : Residual (res) as b
// out : Correction (cor) as x
void
MLMG::bottomSolve ()
{
    if (do_nsolve)
    {
        NSolve(*ns_mlmg, *ns_sol, *ns_rhs);
    }
    else
    {
        actualBottomSolve();
    }
}

void
MLMG::NSolve (MLMG& a_solver, MultiFab& a_sol, MultiFab& a_rhs)
{
    BL_PROFILE("MLMG::NSolve()");

    a_sol.setVal(0.0);

    a_rhs.setVal(0.0);
    a_rhs.ParallelCopy(res[0].back());

    a_solver.solve({&a_sol}, {&a_rhs}, -1.0, -1.0);

    cor[0].back()->ParallelCopy(a_sol);
}

void
MLMG::actualBottomSolve ()
{
    BL_PROFILE("MLMG::actualBottomSolve()");

    const int ncomp = linop.getNComp();

    if (!linop.isBottomActive()) return;

    Real bottom_start_time = amrex::second();

    ParallelContext::push(linop.BottomCommunicator());

    const int amrlev = 0;
    const int mglev = linop.NMGLevels(amrlev) - 1;
    MultiFab& x = *cor[amrlev][mglev];
    MultiFab& b = res[amrlev][mglev];

    x.setVal(0.0);

    if (bottom_solver == BottomSolver::smoother)
    {

      bool skip_fillboundary = true;
        for (int i = 0; i < nuf; ++i) {
            linop.smooth(amrlev, mglev, x, b, skip_fillboundary);
            skip_fillboundary = false;
        }
    }
    else
    {
        MultiFab* bottom_b = &b;
        MultiFab raii_b;
        if (linop.isBottomSingular())
        {
            raii_b.define(b.boxArray(), b.DistributionMap(), ncomp, b.nGrow(),
                          MFInfo(), *linop.Factory(amrlev,mglev));
            MultiFab::Copy(raii_b,b,0,0,ncomp,b.nGrow());
            bottom_b = &raii_b;

            makeSolvable(amrlev,mglev,*bottom_b);
        }

        if (bottom_solver == BottomSolver::hypre)
        {
          bottomSolveWithHypre(x, *bottom_b);
        }
        else if (bottom_solver == BottomSolver::petsc)
        {
            bottomSolveWithPETSc(x, *bottom_b);
        }
        else
        {
            MLCGSolver cg_solver(linop);
            if (bottom_solver == BottomSolver::bicgstab) {
                cg_solver.setSolver(MLCGSolver::Type::BiCGStab);
            } else if (bottom_solver == BottomSolver::cg) {
                cg_solver.setSolver(MLCGSolver::Type::CG);
            }
            cg_solver.setVerbose(bottom_verbose);
            cg_solver.setMaxIter(bottom_maxiter);
            
            const Real cg_rtol = bottom_reltol;
            const Real cg_atol = -1.0;
            int ret = cg_solver.solve(x, *bottom_b, cg_rtol, cg_atol);
            if (ret != 0 && verbose >= 1) {
                amrex::Print() << "MLMG: Bottom solve failed.\n";
            }
            const int n = ret==0 ? nub : nuf;
            for (int i = 0; i < n; ++i) {
                linop.smooth(amrlev, mglev, x, b);
            }
        }
    }

    ParallelContext::pop();

    timer[bottom_time] += amrex::second() - bottom_start_time;
}

// Compute single-level masked inf-norm of Residual (res).
Real
MLMG::ResNormInf (int alev, bool local)
{
    BL_PROFILE("MLMG::ResNormInf()");
    const int ncomp = linop.getNComp();
    const int mglev = 0;
    Real norm = 0.0;
    MultiFab* pmf = &(res[alev][mglev]);
#ifdef AMREX_USE_EB
    if (linop.isCellCentered() && scratch[alev]) {
        pmf = scratch[alev].get();
        MultiFab::Copy(*pmf, res[alev][mglev], 0, 0, ncomp, 0);
        auto factory = dynamic_cast<EBFArrayBoxFactory const*>(linop.Factory(alev));
        const MultiFab& vfrac = factory->getVolFrac();
        for (int n=0; n < ncomp; ++n) {
            MultiFab::Multiply(*pmf, vfrac, 0, n, 1, 0);
        }
    }
#endif
    for (int n = 0; n < ncomp; n++)
    {
	Real newnorm = 0.0;
	if (fine_mask[alev]) {
            newnorm = pmf->norm0(*fine_mask[alev],n,0,true);
	} else {
            newnorm = pmf->norm0(n,0,true);
	}
	if (newnorm > norm) norm = newnorm;
    }
    if (!local) ParallelAllReduce::Max(norm, ParallelContext::CommunicatorSub());
    return norm;
}

// Computes multi-level masked inf-norm of Residual (res).
Real
MLMG::MLResNormInf (int alevmax, bool local)
{
    BL_PROFILE("MLMG::MLResNormInf()");
    Real r = 0.0;
    for (int alev = 0; alev <= alevmax; ++alev)
    {
        r = std::max(r, ResNormInf(alev,true));
    }
    if (!local) ParallelAllReduce::Max(r, ParallelContext::CommunicatorSub());
    return r;
}

// Compute multi-level masked inf-norm of RHS (rhs).
Real
MLMG::MLRhsNormInf (bool local)
{
    BL_PROFILE("MLMG::MLRhsNormInf()");
    const int ncomp = linop.getNComp();
    Real r = 0.0;
    for (int alev = 0; alev <= finest_amr_lev; ++alev)
    {
        MultiFab* pmf = &(rhs[alev]);
#ifdef AMREX_USE_EB
        if (linop.isCellCentered() && scratch[alev]) {
            pmf = scratch[alev].get();
            MultiFab::Copy(*pmf, rhs[alev], 0, 0, ncomp, 0);
            auto factory = dynamic_cast<EBFArrayBoxFactory const*>(linop.Factory(alev));
            const MultiFab& vfrac = factory->getVolFrac();
            for (int n=0; n < ncomp; ++n) {
                MultiFab::Multiply(*pmf, vfrac, 0, n, 1, 0);
            }
        }
#endif
        for (int n=0; n<ncomp; ++n)
        {
            if (alev < finest_amr_lev) {
                r = std::max(r, pmf->norm0(*fine_mask[alev],n,0,true));
            } else {
                r = std::max(r, pmf->norm0(n,0,true));
            }
        }
    }
    if (!local) ParallelAllReduce::Max(r, ParallelContext::CommunicatorSub());
    return r;
}

void
MLMG::buildFineMask ()
{
    BL_PROFILE("MLMG::buildFineMask()");

    if (!fine_mask.empty()) return;

    const int ncomp = linop.getNComp();

    fine_mask.clear();
    fine_mask.resize(namrlevs);
    
    const auto& amrrr = linop.AMRRefRatio();
    for (int alev = 0; alev < finest_amr_lev; ++alev)
    {
        fine_mask[alev].reset(new iMultiFab(rhs[alev].boxArray(), rhs[alev].DistributionMap(), ncomp, 0));
        fine_mask[alev]->setVal(1);

        BoxArray baf = rhs[alev+1].boxArray();
        baf.coarsen(amrrr[alev]);

#ifdef _OPENMP
#pragma omp parallel
#endif
        for (MFIter mfi(*fine_mask[alev], MFItInfo().SetDynamic(true)); mfi.isValid(); ++mfi)
        {
            auto& fab = (*fine_mask[alev])[mfi];

            const std::vector< std::pair<int,Box> >& isects = baf.intersections(fab.box());

            for (int ii = 0; ii < isects.size(); ++ii)
            {
                fab.setVal(0,isects[ii].second,0);
            }
        }
    }

    if (!linop.isCellCentered()) {
        for (int alev = 0; alev < finest_amr_lev; ++alev) {
            linop.fixUpResidualMask(alev, *fine_mask[alev]);
        }
    }
}

void
MLMG::prepareForSolve (const Vector<MultiFab*>& a_sol, const Vector<MultiFab const*>& a_rhs)
{
    BL_PROFILE("MLMG::prepareForSolve()");

    AMREX_ASSERT(namrlevs <= a_sol.size());
    AMREX_ASSERT(namrlevs <= a_rhs.size());

    timer.assign(ntimers, 0.0);

    const int ncomp = linop.getNComp();

    if (!linop_prepared) {
        linop.prepareForSolve();
        linop_prepared = true;
    } else if (linop.needsUpdate()) {
        linop.update();
    }

#ifdef AMREX_USE_HYPRE
    hypre_solver.reset();
    hypre_bndry.reset();
#endif

#ifdef AMREX_USE_PETSC
    petsc_solver.reset(); 
    petsc_bndry.reset(); 
#endif

    sol.resize(namrlevs);
    sol_raii.resize(namrlevs);
    for (int alev = 0; alev < namrlevs; ++alev)
    {
        if (a_sol[alev]->nGrow() == 1)
        {
            sol[alev] = a_sol[alev];
        }
        else
        {
            if (!solve_called) {
                sol_raii[alev].reset(new MultiFab(a_sol[alev]->boxArray(),
                                                  a_sol[alev]->DistributionMap(), ncomp, 1,
                                                  MFInfo(), *linop.Factory(alev)));
            }
            sol_raii[alev]->setVal(0.0);
            MultiFab::Copy(*sol_raii[alev], *a_sol[alev], 0, 0, ncomp, 0);
            sol[alev] = sol_raii[alev].get();
        }
    }
    
    rhs.resize(namrlevs);
    for (int alev = 0; alev < namrlevs; ++alev)
    {
        if (!solve_called) {
            rhs[alev].define(a_rhs[alev]->boxArray(), a_rhs[alev]->DistributionMap(), ncomp, 0,
                             MFInfo(), *linop.Factory(alev));
        }
        MultiFab::Copy(rhs[alev], *a_rhs[alev], 0, 0, ncomp, 0);
        linop.applyMetricTerm(alev, 0, rhs[alev]);

#ifdef AMREX_USE_EB
        auto factory = dynamic_cast<EBFArrayBoxFactory const*>(linop.Factory(alev));
        if (factory) {
            Vector<Real> val(ncomp, 0.0);
            amrex::EB_set_covered(rhs[alev], 0, ncomp, val);
            amrex::EB_set_covered(*sol[alev], 0, ncomp, val);
        }
#endif
    }

    for (int falev = finest_amr_lev; falev > 0; --falev)
    {
        linop.averageDownSolutionRHS(falev-1, *sol[falev-1], rhs[falev-1], *sol[falev], rhs[falev]);
    }
    
    // enforce solvability if appropriate
    if (linop.isSingular(0))
    {
        computeVolInv();
        makeSolvable();
    }

    int ng = linop.isCellCentered() ? 0 : 1;
    if (!solve_called) {
        linop.make(res, ncomp, ng);
        linop.make(rescor, ncomp, ng);
    }
    for (int alev = 0; alev <= finest_amr_lev; ++alev)
    {
        const int nmglevs = linop.NMGLevels(alev);
        for (int mglev = 0; mglev < nmglevs; ++mglev)
        {
            rescor[alev][mglev].setVal(0.0);
        }
    }

    ng = 1;
    cor.resize(namrlevs);
    for (int alev = 0; alev <= finest_amr_lev; ++alev)
    {
        const int nmglevs = linop.NMGLevels(alev);
        cor[alev].resize(nmglevs);
        for (int mglev = 0; mglev < nmglevs; ++mglev)
        {
            if (!solve_called) {
                cor[alev][mglev].reset(new MultiFab(res[alev][mglev].boxArray(),
                                                    res[alev][mglev].DistributionMap(),
                                                    ncomp, ng, MFInfo(),
                                                    *linop.Factory(alev,mglev)));
            }
            cor[alev][mglev]->setVal(0.0);
        }
    }

    cor_hold.resize(std::max(namrlevs-1,1));
    {
        const int alev = 0;
        const int nmglevs = linop.NMGLevels(alev);
        cor_hold[alev].resize(nmglevs);
        for (int mglev = 0; mglev < nmglevs-1; ++mglev)
        {
            if (!solve_called) {
                cor_hold[alev][mglev].reset(new MultiFab(cor[alev][mglev]->boxArray(),
                                                         cor[alev][mglev]->DistributionMap(),
                                                         ncomp, ng, MFInfo(),
                                                         *linop.Factory(alev,mglev)));
            }
            cor_hold[alev][mglev]->setVal(0.0);
        }
    }
    for (int alev = 1; alev < finest_amr_lev; ++alev)
    {
        cor_hold[alev].resize(1);
        if (!solve_called) {
            cor_hold[alev][0].reset(new MultiFab(cor[alev][0]->boxArray(),
                                                 cor[alev][0]->DistributionMap(),
                                                 ncomp, ng, MFInfo(),
                                                 *linop.Factory(alev,0)));
        }
        cor_hold[alev][0]->setVal(0.0);
    }

    buildFineMask();

    if (!solve_called)
    {
        scratch.resize(namrlevs);
#ifdef AMREX_USE_EB
        if (linop.isCellCentered()) {
            for (int alev=0; alev < namrlevs; ++alev) {
                if (rhs[alev].hasEBFabFactory()) {
                    scratch[alev].reset(new MultiFab(rhs[alev].boxArray(),
                                                     rhs[alev].DistributionMap(),
                                                     ncomp, 0, MFInfo(), *linop.Factory(alev)));
                }
            }
        }
#endif
    }

    if (linop.m_parent) do_nsolve = false;  // no embeded N-Solve
    if (linop.m_domain_covered[0]) do_nsolve = false;
    if (linop.doAgglomeration()) do_nsolve = false;
    if (AMREX_SPACEDIM != 3) do_nsolve = false;

    if (do_nsolve && ns_linop == nullptr)
    {
        prepareForNSolve();
    }

    if (verbose >= 2) {
        amrex::Print() << "MLMG: # of AMR levels: " << namrlevs << "\n"
                       << "      # of MG levels on the coarsest AMR level: " << linop.NMGLevels(0)
                       << "\n";
        if (ns_linop) {
            amrex::Print() << "      # of MG levels in N-Solve: " << ns_linop->NMGLevels(0) << "\n"
                           << "      # of grids in N-Solve: " << ns_linop->m_grids[0][0].size() << "\n";
        }
    }
}

void
MLMG::prepareForNSolve ()
{
    ns_linop = std::move(linop.makeNLinOp(nsolve_grid_size));

    const int ncomp = linop.getNComp();

    const BoxArray& ba = (*ns_linop).m_grids[0][0];
    const DistributionMapping& dm =(*ns_linop).m_dmap[0][0]; 

    ns_sol.reset(new MultiFab(ba, dm, ncomp, 1, MFInfo(), *(ns_linop->Factory(0,0))));
    ns_rhs.reset(new MultiFab(ba, dm, ncomp, 0, MFInfo(), *(ns_linop->Factory(0,0))));
    ns_sol->setVal(0.0);
    ns_rhs->setVal(0.0);

    ns_linop->setLevelBC(0, ns_sol.get());
    
    ns_mlmg.reset(new MLMG(*ns_linop));
    ns_mlmg->setVerbose(0);
    ns_mlmg->setFixedIter(1);
    ns_mlmg->setMaxFmgIter(20);
    ns_mlmg->setBottomSolver(BottomSolver::smoother);
}

void
MLMG::getGradSolution (const Vector<Array<MultiFab*,AMREX_SPACEDIM> >& a_grad_sol,
                       Location a_loc)
{
    BL_PROFILE("MLMG::getGradSolution()");
    for (int alev = 0; alev <= finest_amr_lev; ++alev) {
        linop.compGrad(alev, a_grad_sol[alev], *sol[alev], a_loc);
    }
}

void
MLMG::getFluxes (const Vector<Array<MultiFab*,AMREX_SPACEDIM> >& a_flux,
                 Location a_loc)
{
    AMREX_ASSERT(sol.size() == a_flux.size());
    getFluxes(a_flux, sol, a_loc);
}

void
MLMG::getFluxes (const Vector<Array<MultiFab*,AMREX_SPACEDIM> >& a_flux,
                 const Vector<MultiFab*>& a_sol,
                 Location a_loc)
{
<<<<<<< HEAD
    BL_PROFILE("MLMG::getFluxes()");
    linop.getFluxes(a_flux,a_sol,a_loc);
=======
    linop.getFluxes(a_flux, a_sol, a_loc);
>>>>>>> 2c73850b
}

void
MLMG::getFluxes (const Vector<MultiFab*> & a_flux, Location a_loc)
{
    AMREX_ASSERT(sol.size() == a_flux.size());
    getFluxes(a_flux, sol, a_loc);
}

void
MLMG::getFluxes (const Vector<MultiFab*> & a_flux, const Vector<MultiFab*>& a_sol, Location a_loc)
{
    AMREX_ASSERT(a_flux[0]->nComp() >= AMREX_SPACEDIM);
    Vector<Array<MultiFab,AMREX_SPACEDIM> > ffluxes(namrlevs);
    for (int alev = 0; alev < namrlevs; ++alev) {
        for (int idim = 0; idim < AMREX_SPACEDIM; ++idim) {
            const int mglev = 0;
            const int ncomp = linop.getNComp();
            ffluxes[alev][idim].define(amrex::convert(linop.m_grids[alev][mglev],
                                                      IntVect::TheDimensionVector(idim)),
                                       linop.m_dmap[alev][mglev], ncomp, 0, MFInfo(),
                                       *linop.m_factory[alev][mglev]);
        }
    }
    getFluxes(amrex::GetVecOfArrOfPtrs(ffluxes), a_sol, Location::FaceCenter);
    for (int alev = 0; alev < namrlevs; ++alev) {
#ifdef AMREX_USE_EB
        EB_average_face_to_cellcenter(*a_flux[alev], 0, amrex::GetArrOfConstPtrs(ffluxes[alev]));
#else
        average_face_to_cellcenter(*a_flux[alev], 0, amrex::GetArrOfConstPtrs(ffluxes[alev]));
#endif
    }
}

void
MLMG::compResidual (const Vector<MultiFab*>& a_res, const Vector<MultiFab*>& a_sol,
                    const Vector<MultiFab const*>& a_rhs)
{
    BL_PROFILE("MLMG::compResidual()");

    const int ncomp = linop.getNComp();
   
    sol.resize(namrlevs);
    sol_raii.resize(namrlevs);
    for (int alev = 0; alev < namrlevs; ++alev)
    {
        if (a_sol[alev]->nGrow() == 1)
        {
            sol[alev] = a_sol[alev];
        }
        else
        {
            if (sol_raii[alev] == nullptr)
            {
                sol_raii[alev].reset(new MultiFab(a_sol[alev]->boxArray(),
                                                  a_sol[alev]->DistributionMap(), ncomp, 1,
                                                  MFInfo(), *linop.Factory(alev)));
            }
            MultiFab::Copy(*sol_raii[alev], *a_sol[alev], 0, 0, ncomp, 0);
            sol[alev] = sol_raii[alev].get();
        }
    }

    if (!linop_prepared) {
        linop.prepareForSolve();
        linop_prepared = true;
    } else if (linop.needsUpdate()) {
        linop.update();
    }
    
    const auto& amrrr = linop.AMRRefRatio();

    for (int alev = finest_amr_lev; alev >= 0; --alev) {
        const MultiFab* crse_bcdata = (alev > 0) ? sol[alev-1] : nullptr;
        const MultiFab* prhs = a_rhs[alev];
#if (AMREX_SPACEDIM != 3)
        MultiFab rhstmp(prhs->boxArray(), prhs->DistributionMap(), ncomp, 0,
                        MFInfo(), *linop.Factory(alev));
        MultiFab::Copy(rhstmp, *prhs, 0, 0, ncomp, 0);
        linop.applyMetricTerm(alev, 0, rhstmp);
        prhs = &rhstmp;
#endif
        linop.solutionResidual(alev, *a_res[alev], *sol[alev], *prhs, crse_bcdata);
        if (alev < finest_amr_lev) {
            linop.reflux(alev, *a_res[alev], *sol[alev], *prhs,
                         *a_res[alev+1], *sol[alev+1], *a_rhs[alev+1]);
            if (linop.isCellCentered()) {
#ifdef AMREX_USE_EB
                amrex::EB_average_down(*a_res[alev+1], *a_res[alev], 0, ncomp, amrrr[alev]);
#else
                amrex::average_down(*a_res[alev+1], *a_res[alev], 0, ncomp, amrrr[alev]);
#endif
            }
        }
    }


#if (AMREX_SPACEDIM != 3)
    for (int alev = 0; alev <= finest_amr_lev; ++alev) {
        linop.unapplyMetricTerm(alev, 0, *a_res[alev]);
    }
#endif
}

void
MLMG::apply (const Vector<MultiFab*>& out, const Vector<MultiFab*>& a_in)
{
    BL_PROFILE("MLMG::apply()");

    Vector<MultiFab*> in(namrlevs);
    Vector<MultiFab> in_raii(namrlevs);
    Vector<MultiFab> rh(namrlevs);

    for (int alev = 0; alev < namrlevs; ++alev)
    {
        if (a_in[alev]->nGrow() == 1)
        {
            in[alev] = a_in[alev];
        }
        else
        {
            in_raii[alev].define(a_in[alev]->boxArray(),
                                 a_in[alev]->DistributionMap(),
                                 a_in[alev]->nComp(), 1,
                                 MFInfo(), *linop.Factory(alev));
            MultiFab::Copy(in_raii[alev], *a_in[alev], 0, 0, a_in[alev]->nComp(), 0);
            in[alev] = &(in_raii[alev]);
        }
        rh[alev].define(a_in[alev]->boxArray(),
                        a_in[alev]->DistributionMap(),
                        a_in[alev]->nComp(), 0, MFInfo(),
                        *linop.Factory(alev));
        rh[alev].setVal(0.0);
    }

    if (!linop_prepared) {
        linop.prepareForSolve();
        linop_prepared = true;
    } else if (linop.needsUpdate()) {
        linop.update();
    }

    const auto& amrrr = linop.AMRRefRatio();

    for (int alev = finest_amr_lev; alev >= 0; --alev) {
        const MultiFab* crse_bcdata = (alev > 0) ? in[alev-1] : nullptr;
        linop.solutionResidual(alev, *out[alev], *in[alev], rh[alev], crse_bcdata);
        if (alev < finest_amr_lev) {
            linop.reflux(alev, *out[alev], *in[alev], rh[alev],
                         *out[alev+1], *in[alev+1], rh[alev+1]);
            if (linop.isCellCentered()) {
#ifdef AMREX_USE_EB
                amrex::EB_average_down(*out[alev+1], *out[alev], 0, out[alev]->nComp(), amrrr[alev]);
#else
                amrex::average_down(*out[alev+1], *out[alev], 0, out[alev]->nComp(), amrrr[alev]);
#endif
            }
        }
    }

#if (AMREX_SPACEDIM != 3)
    for (int alev = 0; alev <= finest_amr_lev; ++alev) {
        linop.unapplyMetricTerm(alev, 0, *out[alev]);
    }
#endif

    for (int alev = 0; alev <= finest_amr_lev; ++alev) {
        out[alev]->negate();
    }
}

void
MLMG::averageDownAndSync ()
{
    const auto& amrrr = linop.AMRRefRatio();

    int ncomp = linop.getNComp();

    if (linop.isCellCentered())
    {
        for (int falev = finest_amr_lev; falev > 0; --falev)
        {
#ifdef AMREX_USE_EB
            amrex::EB_average_down(*sol[falev], *sol[falev-1], 0, ncomp, amrrr[falev-1]);
#else
            amrex::average_down(*sol[falev], *sol[falev-1], 0, ncomp, amrrr[falev-1]);
#endif
        }
    }
    else
    {
        linop.nodalSync(finest_amr_lev, 0, *sol[finest_amr_lev]);

        for (int falev = finest_amr_lev; falev > 0; --falev)
        {
            const auto& fmf = *sol[falev];
            auto&       cmf = *sol[falev-1];

            MultiFab tmpmf(amrex::coarsen(fmf.boxArray(), amrrr[falev-1]),
                           fmf.DistributionMap(), ncomp, 0);
            amrex::average_down(fmf, tmpmf, 0, ncomp, amrrr[falev-1]);
            cmf.ParallelCopy(tmpmf, 0, 0, ncomp);
            linop.nodalSync(falev-1, 0, cmf);
        }
    }
}

void
MLMG::computeVolInv ()
{
    if (solve_called) return;

    if (linop.isCellCentered())
    {    
        volinv.resize(namrlevs);
        for (int amrlev = 0; amrlev < namrlevs; ++amrlev) {
            volinv[amrlev].resize(linop.NMGLevels(amrlev));
        }

        // We don't need to compute for every level

        auto f = [&] (int amrlev, int mglev) {
#ifdef AMREX_USE_EB
            auto factory = dynamic_cast<EBFArrayBoxFactory const*>(linop.Factory(amrlev,mglev));
            if (factory)
            {
                const MultiFab& vfrac = factory->getVolFrac();
                volinv[amrlev][mglev] = vfrac.sum(0,true);
            }
            else
#endif
            {
                volinv[amrlev][mglev] = 1.0 / linop.Geom(amrlev,mglev).Domain().d_numPts();
            }
        };

        // amrlev = 0, mglev = 0
        f(0,0);

        int mgbottom = linop.NMGLevels(0)-1;
        f(0,mgbottom);

#ifdef AMREX_USE_EB
        if (rhs[0].hasEBFabFactory())
        {
            ParallelAllReduce::Sum<Real>({volinv[0][0], volinv[0][mgbottom]},
                                         ParallelContext::CommunicatorSub());
            volinv[0][0] = 1.0/volinv[0][0];
            volinv[0][mgbottom] = 1.0/volinv[0][mgbottom];
        }
#endif
    }
}

void
MLMG::makeSolvable ()
{
    const int ncomp = linop.getNComp();

    if (linop.isCellCentered())
    {
        Vector<Real> offset(ncomp);
#ifdef AMREX_USE_EB
        auto factory = dynamic_cast<EBFArrayBoxFactory const*>(linop.Factory(0));
        if (factory)
        {
            const MultiFab& vfrac = factory->getVolFrac();
            for (int c = 0; c < ncomp; ++c) {
                offset[c] = MultiFab::Dot(rhs[0], c, vfrac, 0, 1, 0, true) * volinv[0][0];
            }            
        }
        else
#endif
        {
            for (int c = 0; c < ncomp; ++c) {
                offset[c] = rhs[0].sum(c,true) * volinv[0][0];
            }
        }
        ParallelAllReduce::Sum(offset.data(), ncomp, ParallelContext::CommunicatorSub());
        if (verbose >= 4) {
            for (int c = 0; c < ncomp; ++c) {
                amrex::Print() << "MLMG: Subtracting " << offset[c] 
                               << " from rhs component " << c << "\n";
            }
        }
        for (int alev = 0; alev < namrlevs; ++alev) {
            for (int c = 0; c < ncomp; ++c) {
                rhs[alev].plus(-offset[c], c, 1);
            }
#ifdef AMREX_USE_EB
            if (rhs[alev].hasEBFabFactory()) {
                Vector<Real> val(ncomp, 0.0);
                amrex::EB_set_covered(rhs[alev], 0, ncomp, val);
            }
#endif
        }
    }
    else
    {
        AMREX_ASSERT_WITH_MESSAGE(ncomp==1, "ncomp > 1 not supported for singular nodal problem");
        Real offset = getNodalSum(0, 0, rhs[0]);
        for (int alev = 0; alev < namrlevs; ++alev) {
            rhs[alev].plus(-offset, 0, 1);
        }
    }
}

void
MLMG::makeSolvable (int amrlev, int mglev, MultiFab& mf)
{
    const int ncomp = linop.getNComp();
    
    if (linop.isCellCentered())
    {
        Vector<Real> offset(ncomp);
#ifdef AMREX_USE_EB
        auto factory = dynamic_cast<EBFArrayBoxFactory const*>(linop.Factory(amrlev,mglev));
        if (factory)
        {
            const MultiFab& vfrac = factory->getVolFrac();
            for (int c = 0; c < ncomp; ++c) {
                offset[c] = MultiFab::Dot(mf, c, vfrac, 0, 1, 0, true) * volinv[amrlev][mglev];
            }            
        }
        else
#endif
        {
            for (int c = 0; c < ncomp; ++c) {
                offset[c] = mf.sum(c,true) * volinv[amrlev][mglev];
            }
        }

        ParallelAllReduce::Sum(offset.data(), ncomp, ParallelContext::CommunicatorSub());

        for (int c = 0; c < ncomp; ++c) {
            mf.plus(-offset[c], c, 1);
        }
#ifdef AMREX_USE_EB
        if (mf.hasEBFabFactory()) {
            Vector<Real> val(ncomp, 0.0);
            amrex::EB_set_covered(mf, 0, ncomp, val);
        }
#endif
    }
    else
    {
        AMREX_ASSERT_WITH_MESSAGE(ncomp==1, "ncomp > 1 not supported for singular nodal problem");
        Real offset = getNodalSum(amrlev, mglev, mf);
        mf.plus(-offset, 0, 1);
    }
}

Real
MLMG::getNodalSum (int amrlev, int mglev, MultiFab& mf) const
{
    MultiFab one(mf.boxArray(), mf.DistributionMap(), 1, 0, MFInfo(), mf.Factory());
    one.setVal(1.0);
    const bool local = true;
    Real s1 = linop.xdoty(amrlev, mglev, mf, one, local);
    Real s2 = linop.xdoty(amrlev, mglev, one, one, local);
    ParallelAllReduce::Sum<Real>({s1,s2}, linop.Communicator(amrlev,mglev));
    return s1/s2;
}

void
MLMG::bottomSolveWithHypre (MultiFab& x, const MultiFab& b)
{
#if !defined(AMREX_USE_HYPRE)
    amrex::Abort("bottomSolveWithHypre is called without building with Hypre");
#else

    const int ncomp = linop.getNComp();
    AMREX_ALWAYS_ASSERT_WITH_MESSAGE(ncomp == 1, "bottomSolveWithHypre doesn't work with ncomp > 1");

    if (hypre_solver == nullptr)  // We should reuse the setup
    {
        hypre_solver = linop.makeHypre(hypre_interface);
        hypre_solver->setVerbose(bottom_verbose);

        const BoxArray& ba = linop.m_grids[0].back();
        const DistributionMapping& dm = linop.m_dmap[0].back();
        const Geometry& geom = linop.m_geom[0].back();

        hypre_bndry.reset(new MLMGBndry(ba, dm, ncomp, geom));
        hypre_bndry->setHomogValues();
        const Real* dx = linop.m_geom[0][0].CellSize();
        int crse_ratio = linop.m_coarse_data_crse_ratio > 0 ? linop.m_coarse_data_crse_ratio : 1;
        RealVect bclocation(AMREX_D_DECL(0.5*dx[0]*crse_ratio,
                                         0.5*dx[1]*crse_ratio,
                                         0.5*dx[2]*crse_ratio));
        hypre_bndry->setLOBndryConds(linop.m_lobc, linop.m_hibc, -1, bclocation);
    }

    hypre_solver->solve(x, b, bottom_reltol, -1., bottom_maxiter, *hypre_bndry, linop.getMaxOrder());

#endif
}

void
MLMG::bottomSolveWithPETSc (MultiFab& x, const MultiFab& b)
{
#if !defined(AMREX_USE_PETSC)
    amrex::Abort("bottomSolveWithPETSc is called without building with PETSc");
#else

    const int ncomp = linop.getNComp();
    AMREX_ALWAYS_ASSERT_WITH_MESSAGE(ncomp == 1, "bottomSolveWithPETSc doesn't work with ncomp > 1");

    if(petsc_solver == nullptr)
    { 
        petsc_solver = linop.makePETSc();
        petsc_solver->setVerbose(bottom_verbose);

        const BoxArray& ba = linop.m_grids[0].back();
        const DistributionMapping& dm = linop.m_dmap[0].back();
        const Geometry& geom = linop.m_geom[0].back();

        petsc_bndry.reset(new MLMGBndry(ba, dm, ncomp, geom));
        petsc_bndry->setHomogValues();
        const Real* dx = linop.m_geom[0][0].CellSize();
        int crse_ratio = linop.m_coarse_data_crse_ratio > 0 ? linop.m_coarse_data_crse_ratio : 1;
        RealVect bclocation(AMREX_D_DECL(0.5*dx[0]*crse_ratio,
                                         0.5*dx[1]*crse_ratio,
                                         0.5*dx[2]*crse_ratio));
        petsc_bndry->setLOBndryConds(linop.m_lobc, linop.m_hibc, -1, bclocation);
    }
    petsc_solver->solve(x, b, bottom_reltol, -1., bottom_maxiter, *petsc_bndry, linop.getMaxOrder());
#endif
}
    
}<|MERGE_RESOLUTION|>--- conflicted
+++ resolved
@@ -1194,12 +1194,8 @@
                  const Vector<MultiFab*>& a_sol,
                  Location a_loc)
 {
-<<<<<<< HEAD
     BL_PROFILE("MLMG::getFluxes()");
-    linop.getFluxes(a_flux,a_sol,a_loc);
-=======
     linop.getFluxes(a_flux, a_sol, a_loc);
->>>>>>> 2c73850b
 }
 
 void
