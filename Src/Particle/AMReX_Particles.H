#ifndef _PARTICLES_H_
#define _PARTICLES_H_ 

#include <map>
#include <deque>
#include <vector>
#include <fstream>
#include <iostream>
#include <numeric>
#include <algorithm>
#include <array>
#include <memory>
#include <limits>
#include <utility>

#include <AMReX_ParmParse.H>
#include <AMReX_ParGDB.H>
#include <AMReX_REAL.H>
#include <AMReX_IntVect.H>
#include <AMReX_Array.H>
#include <AMReX_Utility.H>
#include <AMReX_Geometry.H>
#include <AMReX_VisMF.H>
#include <AMReX_Particles_F.H>
#include <AMReX_RealBox.H>

#ifdef BL_LAZY
#include <AMReX_Lazy.H>
#endif

#ifdef _OPENMP
#include <omp.h>
#endif

namespace amrex {
  
namespace
{
    std::string   aggregation_type   = "";
    int           aggregation_buffer = 1;
    constexpr int GhostParticleID    = std::numeric_limits<int>::max();
    constexpr int VirtualParticleID  = std::numeric_limits<int>::max()-1;
    constexpr int LastParticleID     = std::numeric_limits<int>::max()-2;
}

//
// A struct used for communicating particle data accross processes
// during multi-level operations.
//
struct ParticleCommData
{
#ifdef BL_SINGLE_PRECISION_PARTICLES
    typedef float RealType;
#else
    typedef double RealType;
#endif
  int     m_lev;
  int     m_grid;
  IntVect m_cell;
  RealType m_data[1 + BL_SPACEDIM];
};


//
// A struct used for storing a particle's position in the AMR hierarchy.
//
struct ParticleLocData
{
  int     m_lev;
  int     m_grid;
  int     m_tile;
  IntVect m_cell;
};


//
// The struct used to store particles.
//
template<int NR, int NI=0>
struct Particle
{
    //
    // The floating point type used for the particles.
    //
#ifdef BL_SINGLE_PRECISION_PARTICLES
    typedef float RealType;
#else
    typedef double RealType;
#endif

    //
    // The real data. We always have SPACEDIM position coordinates,
    // and optionally we have NR additional real attributes.
    //
    union rm_t
    {
      RealType pos[BL_SPACEDIM];
      RealType arr[BL_SPACEDIM+NR];
    };

    //
    // The integer data. We always have id and cpu, and optionally we
    // have NI additional integer attributes.
    //
    union im_t
    {
      struct {int id; int cpu;};
      int arr[2+NI];
    };

    rm_t m_rdata;
    im_t m_idata;

    static int the_next_id;

    int&  id()       & {return m_idata.id;}
    int   id() const & {return m_idata.id;}
    int& cpu()       & {return m_idata.cpu;}
    int  cpu() const & {return m_idata.cpu;}

    RealType& pos(int index)       & {return m_rdata.pos[index];}
    RealType  pos(int index) const & {return m_rdata.pos[index];}

    RealType& rdata(int index)       & {return m_rdata.arr[BL_SPACEDIM + index];}
    RealType  rdata(int index) const & {return m_rdata.arr[BL_SPACEDIM + index];}

    int& idata(int index)       & {return m_idata.arr[2 + index];}
    int  idata(int index) const & {return m_idata.arr[2 + index];}

    static Real InterpDoit (const FArrayBox& fab, const Real* fracs, const IntVect* cells, int comp);

    static Real InterpDoit (const FArrayBox& fab, const IntVect& hi, const Real* frac, int comp);

    static void Interp (const Particle<NR, NI>& prt, const Geometry& geom, const FArrayBox& fab, const int* idx, Real* val, int cnt);

    static const std::string& Version ();

    static const std::string& DataPrefix ();

    static void GetGravity (const FArrayBox& gfab, const Geometry& geom, const Particle<NR, NI>& p, Real* grav);

    static int MaxReaders ();

    static long MaxParticlesPerRead ();

    //
    // Returns the next particle ID for this processor.
    // Particle IDs start at 1 and are never reused.
    // The pair, consisting of the ID and the CPU on which the particle is "born",
    // is a globally unique identifier for a particle.  The maximum of this value
    // across all processors must be checkpointed and then restored on restart
    // so that we don't reuse particle IDs.
    //
    static int NextID ();

    // This version can only be used inside omp critical.
    static int UnprotectedNextID ();

    //
    // Reset on restart.
    //
    static void NextID (int nextid);

    static void CIC_Fracs (const Real* frac, Real* fracs);

    static void CIC_Cells (const IntVect& hicell, IntVect* cells);

    //
    // Old, *-based CIC for use in Interp.
    //
    static void CIC_Cells_Fracs_Basic (const Particle<NR, NI>& p, const Real* plo, const Real* dx, Real* fracs,  IntVect* cells);

    //
    // Wraps the arbitrary dx function.
    //
    static int CIC_Cells_Fracs (const Particle<NR, NI>& p, 
                                const Real*         plo, 
                                const Real*         dx, 
                                Array<Real>&        fracs,  
                                Array<IntVect>&     cells);
    //
    // Does CIC computations for arbitrary particle/grid dx's.
    //
    static int CIC_Cells_Fracs (const Particle<NR, NI>& p, 
                                const Real*         plo, 
                                const Real*         dx_geom, 
                                const Real*         dx_part, 
                                Array<Real>&        fracs,  
                                Array<IntVect>&     cells);
};

template <int NA>
struct StructOfArrays {
  
  Array<Real>& operator[] (const int index) {
    return m_data[index];
  }

  const Array<Real>& operator[] (const int index) const {
    return m_data[index];
  }

<<<<<<< HEAD
  std::array<std::vector<Real> , NA> m_data;
=======
  std::array<Array<Real> , NCOMP> m_data;
>>>>>>> 76a7199c
};

template <int NR, int NI = 0, int NA = 0>
class ParticleContainer
{
public:
    //
    // The type of Particles we hold.
    //
    using ParticleType = Particle<NR, NI>;

    // This defines the array-of-structs datatype.
    using AoS = Array<ParticleType>;

    // The struct-of-arrays data is stored as a double array where the first index is the
    // component number and the second is the particle index.
<<<<<<< HEAD
    typedef StructOfArrays<NA> SoA;
=======
    using SoA = StructOfArrays<NCOMP>;
>>>>>>> 76a7199c

    // A single level worth of particles is indexed first by grid id, 
    // then by tile id, for both SoA and AoS data.
    using AoSMap = std::map<std::pair<int, int>, AoS>;
    using SoAMap = std::map<std::pair<int, int>, SoA>;

    ParticleContainer ()
      : m_verbose(1), m_gdb(nullptr), allow_particles_near_boundary(false)
  {
<<<<<<< HEAD
    for (int i = 0; i < NA; ++i) 
      communicate_comp[i] = true;
=======
>>>>>>> 76a7199c
  }

    ParticleContainer (ParGDBBase* gdb)
        :
      m_verbose(1), m_gdb(gdb), allow_particles_near_boundary(false)
  {
<<<<<<< HEAD
    for (int i = 0; i < NA; ++i) 
      communicate_comp[i] = true;
    allocateData();
=======
      allocateData();
>>>>>>> 76a7199c
  }
  
    ParticleContainer (const Geometry            & geom, 
		       const DistributionMapping & dmap,
		       const BoxArray            & ba)
	:
        m_verbose(1), 
	allow_particles_near_boundary(false),
	m_gdb_object(geom,dmap,ba)
    {
      m_gdb = & m_gdb_object;
<<<<<<< HEAD
      for (int i = 0; i < NA; ++i) 
	communicate_comp[i] = true;
=======
>>>>>>> 76a7199c
      allocateData();
    }

    ParticleContainer (const Array<Geometry>            & geom, 
		       const Array<DistributionMapping> & dmap,
		       const Array<BoxArray>            & ba,
		       const Array<int>                 & rr)
	:
        m_verbose(1), 
	allow_particles_near_boundary(false),
	m_gdb_object(geom,dmap,ba,rr)
    {
      m_gdb = & m_gdb_object;
<<<<<<< HEAD
      for (int i = 0; i < NA; ++i) 
	communicate_comp[i] = true;
=======
>>>>>>> 76a7199c
      allocateData();
    }

    ~ParticleContainer () {}

    void Define (ParGDBBase* gdb)
    {
      m_gdb = gdb;
<<<<<<< HEAD
      for (int i = 0; i < NA; ++i) 
	communicate_comp[i] = true;
=======
>>>>>>> 76a7199c
      allocateData();
    }

    void Define (const Geometry            & geom, 
		 const DistributionMapping & dmap,
		 const BoxArray            & ba)
  {
    m_gdb_object = ParGDB(geom, dmap, ba);
    m_gdb = &m_gdb_object;
<<<<<<< HEAD
      for (int i = 0; i < NA; ++i) 
	communicate_comp[i] = true;
=======
>>>>>>> 76a7199c
    allocateData();
  }

    void Define (const Array<Geometry>            & geom, 
		 const Array<DistributionMapping> & dmap,
		 const Array<BoxArray>            & ba,
		 const Array<int>                 & rr)
    {
	m_gdb_object = ParGDB(geom, dmap, ba, rr);
	m_gdb = &m_gdb_object;
<<<<<<< HEAD
	for (int i = 0; i < NA; ++i) 
	  communicate_comp[i] = true;
=======
>>>>>>> 76a7199c
	allocateData();
    }

    void SetParticleBoxArray (int lev, const BoxArray& new_ba)
	{ 
	  m_gdb->SetParticleBoxArray(lev, new_ba);
	}

    void SetParticleDistributionMap (int lev, const DistributionMapping& new_dmap)
	{ m_gdb->SetParticleDistributionMap(lev, new_dmap); }

    const BoxArray& ParticleBoxArray (int lev) const 
	{ return m_gdb->ParticleBoxArray(lev); }

    const DistributionMapping& ParticleDistributionMap (int lev) const 
	{ return m_gdb->ParticleDistributionMap(lev); }

    const ParGDBBase* GetParGDB () const { return m_gdb; }

    void allocateData();

    void locateParticle(ParticleType& p, ParticleLocData& pld, int lev_min,
			int theEffectiveFinestLevel, int nGrow);

    void InitFromAsciiFile (const std::string& file, int extradata, const IntVect* Nrep = 0);
    void InitFromBinaryFile (const std::string& file, int extradata);
    void InitFromBinaryMetaFile (const std::string& file, int extradata);
    void InitRandom (long icount, unsigned long iseed, Real particleMass, bool serialize = false, RealBox bx = RealBox());
    void InitOnePerCell (Real x_off, Real y_off, Real z_off,
                         Real particleMass, const MultiFab& particle_mf);
    void InitNRandomPerCell (int n_per_cell, Real particleMass, const MultiFab& particle_mf);

    void addOneParticle (int id_in, int cpu_in, 
                         std::vector<Real>& xloc, std::vector<Real>& attributes); 
    void addNParticles (int n, D_DECL(Array<Real>& x, Array<Real>& y, Array<Real>& z),
                        int na, Array<Real>& attributes);

    void GetParticleIDs        (Array<int> & part_ids);
    void GetParticleCPU        (Array<int> & part_cpu);
    void GetParticleLocations  (Array<Real>& part_locs);
    void GetParticleData       (Array<Real>& part_data, int start_comp, int num_comp);

    void SetParticleLocations  (Array<Real>& part_locs);

    void MoveRandom ();
    void MoveRandom (int level);

    void Increment (MultiFab& mf, int level);
    long IncrementWithTotal (MultiFab& mf, int level);

    // rho_index: rho index in rdata
    Real sumParticleMass (int rho_index, int level) const;

    // Set the flag that allows particles to live near the domain boundary and throw away 
    //     the part of their contribution in AssignDensity that is outside the domain.
    void SetAllowParticlesNearBoundary(bool value);
 
    void Redistribute (int  lev_min              = 0, 
		       int  nGrow                = 0);

    void RedistributeMPI (std::map<int, AoS>& not_ours,
			  std::map<int, Array<Array<Real> > >& comm_pdata,
			  int lev_min = 0, int finest_level = 0, int nGrow = 0);

    //
    // OK checks that all particles are in the right places (for some value of right)
    //
    // These flags are used to do proper checking for subcycling particles
    // the default values are fine for non-subcycling methods
    //
    bool OK (int lev_min = 0 , int ngrow = 0, int finest_level = -1) const;

    void ByteSpread () const;
    //
    // Returns # of particles at specified the level.
    //
    // If "only_valid" is true it only counts valid particles.
    //
    long NumberOfParticlesAtLevel (int level, bool only_valid = true, bool only_local = false) const;
    Array<long> NumberOfParticlesInGrid  (int level, bool only_valid = true, bool only_local = false) const;
    //
    // Returns # of particles at all levels
    //
    // If "only_valid" is true it only counts valid particles.
    //
    long TotalNumberOfParticles (bool only_valid=true, bool only_local=false) const;

    //
    // The Following methods are for managing Virtual and Ghost Particles.
    //
    // Removes all particles at a given level
    //
    void RemoveParticlesAtLevel (int level);
    // 
    void RemoveParticlesNotAtFinestLevel ();
    //
    // Creates virtual particles for a given level that represent
    // in some capacity all particles at finer levels
    //
    void CreateVirtualParticles (int level, AoS& virts) const;
    // 
    // Create ghost particles for a given level that are copies of particles
    // near coarse->fine boundaries in level-1
    //
    void CreateGhostParticles (int level, int ngrow, AoS& ghosts) const;
    //
    // Add particles from a pbox to the grid at this level
    //
    void AddParticlesAtLevel (int level, AoS& virts);

    void Checkpoint (const std::string& dir, const std::string& name, bool is_checkpoint = true) const;

    void Restart (const std::string& dir, const std::string& file, bool is_checkpoint = true);

    void WritePlotFile (const std::string& dir, const std::string& name) const;

    void WriteAsciiFile (const std::string& file);

    int Verbose () { return m_verbose; }

    void SetVerbose (int verbose) { m_verbose = verbose; }

    const AoSMap& GetParticles(int lev) const { return m_particles[lev]; }
    AoSMap& GetParticles(int lev) { return m_particles[lev]; }

    // 
    // Functions depending the layout of the data.  Use with caution.
    //
    // Multi-level version
    void AssignDensity (int rho_index, bool sub_cycle, Array<std::unique_ptr<MultiFab> >& mf, 
			int lev_min = 0, int ncomp = 1, int finest_level = -1) const;
    // Single-level version
    void AssignDensitySingleLevel (int rho_index, MultiFab& mf, int level,
				   int ncomp=1, int particle_lvl_offset = 0) const;
    void AssignCellDensitySingleLevel (int rho_index, MultiFab& mf, int level,
				       int ncomp=1, int particle_lvl_offset = 0) const;
    void NodalDepositionSingleLevel   (int rho_index, MultiFab& mf, int level,
				       int ncomp=1, int particle_lvl_offset = 0) const;
    //
    void moveKick (MultiFab& acceleration, int level, Real timestep, 
		   Real a_new = 1.0, Real a_half = 1.0,
		   int start_comp_for_accel = -1);

    IntVect Index (const Particle<NR, NI>& p, int lev) const;

    int getTileIndex(const IntVect& iv, const Box& box) const;

    //
    // Checks a particle's location on levels lev_min and higher.
    // Returns false if the particle does not exist on that level.
    //
    bool Where (const ParticleType& prt, ParticleLocData& pld, 
		int lev_min = 0, int finest_level = -1) const;

    //
    // Checks whether the particle has crossed a periodic boundary in such a way
    // that it is on levels lev_min and higher.
    //
    bool PeriodicWhere (ParticleType& prt, ParticleLocData& pld,
			int lev_min = 0, int finest_level = -1) const;

    //
    // Checks whether a particle is within its grid (including ngrow ghost cells).
    //
    bool RestrictedWhere (const ParticleType& p, ParticleLocData& pld, int lev, int ngrow) const;

    //
    // Checks a particle's location on a specific level.
    // (Yes this is distict from the functionality provided above)
    //
    bool SingleLevelWhere (const ParticleType& p, ParticleLocData& pld, int level, int nGrow=0) const;

    //
    // Updates a particle's location (Where), tries to periodic shift any particles
    // that have left the domain. May need work (see inline comments)
    //

    void Reset (ParticleType& prt, bool update, bool verbose=true) const; 

    //
    // Returns true if the particle was shifted.
    //
    bool PeriodicShift (ParticleType& prt) const;

    //
    // Used by AssignDensity.
    //
    bool CrseToFine (const BoxArray&       cfba, 
		     const Array<IntVect>& cells, 
		     Array<IntVect>&       cfshifts, 
		     const Geometry&       gm, 
		     Array<int>&           which, 
		     Array<IntVect>&       pshifts) const;

    bool FineToCrse (const ParticleType&                p,
		     int                                flev,
		     const Array<IntVect>&              fcells,
		     const BoxArray&                    fvalid,
		     const BoxArray&                    compfvalid_grown,
		     Array<IntVect>&                    ccells,
		     Array<Real>&                       cfracs,
		     Array<int>&                        which,
		     Array<int>&                        cgrid,
		     Array<IntVect>&                    pshifts,
		     std::vector< std::pair<int,Box> >& isects) const;

    void FineCellsToUpdateFromCrse (const ParticleType&                p,
				    int                                lev,
				    const IntVect&                     ccell,
				    const IntVect&                     cshift,
				    Array<int>&                        fgrid,
				    Array<Real>&                       ffrac,
				    Array<IntVect>&                    fcells,
				    std::vector< std::pair<int,Box> >& isects) const;

<<<<<<< HEAD
    bool communicate_comp[NA];
=======
    std::vector<bool> communicate_comp {NCOMP,true};
>>>>>>> 76a7199c
    static bool do_tiling;
    static IntVect tile_size;

protected:

    bool OnSameGrids (int level, const MultiFab& mf) const { return m_gdb->OnSameGrids(level, mf); }

    //
    // Helper function for Checkpoint() and WritePlotFile().
    //
    void WriteParticles (int            level,
                         std::ofstream& ofs,
                         int            fnum,
                         Array<int>&    which,
                         Array<int>&    count,
                         Array<long>&   where,
                         bool           is_checkpoint) const;

    //
    // Helper functions for Restart().
    //
    void Restart_Doit (const std::string& fullname,
                       std::ifstream&     HdrFile,
                       const std::string& how,
                       bool           is_checkpoint);

    void ReadParticles_DoublePrecision (int            cnt,
                                        int            grd,
                                        int            lev,
                                        bool           is_checkpoint,
                                        std::ifstream& ifs);

    void ReadParticles_SinglePrecision (int            cnt,
                                        int            grd,
                                        int            lev,
                                        bool           is_checkpoint,
                                        std::ifstream& ifs);

    //
    // The member data.
    //
    int         m_verbose;
    ParGDBBase* m_gdb;
    bool        allow_particles_near_boundary;
    ParGDB      m_gdb_object;

    //
    // The array-of-structs data for the entire AMR hierarchy
    //
    Array<AoSMap> m_particles;

    //
    // The struct-of-arrays data for the entire AMR hierarchy
    //
    Array<SoAMap> m_arraydata;

private:
    void AssignDensityDoit (int rho_index, 
			    Array<std::unique_ptr<MultiFab> >& mf, 
			    std::map<int, Array<ParticleCommData> >& data,
			    int ncomp, int lev_min = 0) const;
};

#include "AMReX_ParticleI.H"
#include "AMReX_ParticleInit.H"
#include "AMReX_ParticleContainerI.H"

}

#endif /*_PARTICLES_H_*/<|MERGE_RESOLUTION|>--- conflicted
+++ resolved
@@ -200,11 +200,7 @@
     return m_data[index];
   }
 
-<<<<<<< HEAD
-  std::array<std::vector<Real> , NA> m_data;
-=======
-  std::array<Array<Real> , NCOMP> m_data;
->>>>>>> 76a7199c
+  std::array<Array<Real>, NA> m_data;
 };
 
 template <int NR, int NI = 0, int NA = 0>
@@ -221,11 +217,7 @@
 
     // The struct-of-arrays data is stored as a double array where the first index is the
     // component number and the second is the particle index.
-<<<<<<< HEAD
-    typedef StructOfArrays<NA> SoA;
-=======
-    using SoA = StructOfArrays<NCOMP>;
->>>>>>> 76a7199c
+    using SoA = StructOfArrays<NA>;
 
     // A single level worth of particles is indexed first by grid id, 
     // then by tile id, for both SoA and AoS data.
@@ -235,24 +227,13 @@
     ParticleContainer ()
       : m_verbose(1), m_gdb(nullptr), allow_particles_near_boundary(false)
   {
-<<<<<<< HEAD
-    for (int i = 0; i < NA; ++i) 
-      communicate_comp[i] = true;
-=======
->>>>>>> 76a7199c
   }
 
     ParticleContainer (ParGDBBase* gdb)
         :
       m_verbose(1), m_gdb(gdb), allow_particles_near_boundary(false)
   {
-<<<<<<< HEAD
-    for (int i = 0; i < NA; ++i) 
-      communicate_comp[i] = true;
     allocateData();
-=======
-      allocateData();
->>>>>>> 76a7199c
   }
   
     ParticleContainer (const Geometry            & geom, 
@@ -264,11 +245,6 @@
 	m_gdb_object(geom,dmap,ba)
     {
       m_gdb = & m_gdb_object;
-<<<<<<< HEAD
-      for (int i = 0; i < NA; ++i) 
-	communicate_comp[i] = true;
-=======
->>>>>>> 76a7199c
       allocateData();
     }
 
@@ -282,11 +258,6 @@
 	m_gdb_object(geom,dmap,ba,rr)
     {
       m_gdb = & m_gdb_object;
-<<<<<<< HEAD
-      for (int i = 0; i < NA; ++i) 
-	communicate_comp[i] = true;
-=======
->>>>>>> 76a7199c
       allocateData();
     }
 
@@ -295,11 +266,6 @@
     void Define (ParGDBBase* gdb)
     {
       m_gdb = gdb;
-<<<<<<< HEAD
-      for (int i = 0; i < NA; ++i) 
-	communicate_comp[i] = true;
-=======
->>>>>>> 76a7199c
       allocateData();
     }
 
@@ -309,11 +275,6 @@
   {
     m_gdb_object = ParGDB(geom, dmap, ba);
     m_gdb = &m_gdb_object;
-<<<<<<< HEAD
-      for (int i = 0; i < NA; ++i) 
-	communicate_comp[i] = true;
-=======
->>>>>>> 76a7199c
     allocateData();
   }
 
@@ -324,11 +285,6 @@
     {
 	m_gdb_object = ParGDB(geom, dmap, ba, rr);
 	m_gdb = &m_gdb_object;
-<<<<<<< HEAD
-	for (int i = 0; i < NA; ++i) 
-	  communicate_comp[i] = true;
-=======
->>>>>>> 76a7199c
 	allocateData();
     }
 
@@ -544,11 +500,7 @@
 				    Array<IntVect>&                    fcells,
 				    std::vector< std::pair<int,Box> >& isects) const;
 
-<<<<<<< HEAD
-    bool communicate_comp[NA];
-=======
-    std::vector<bool> communicate_comp {NCOMP,true};
->>>>>>> 76a7199c
+    std::vector<bool> communicate_comp {NA, true};
     static bool do_tiling;
     static IntVect tile_size;
 
