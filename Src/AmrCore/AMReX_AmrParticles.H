#ifndef _AmrParticles_H_
#define _AmrParticles_H_

#include <AMReX_Particles.H>
#include <AMReX_TracerParticles.H>
#include <AMReX_AmrParGDB.H>
#include <AMReX_Interpolater.H>
#include <AMReX_FillPatchUtil.H>

namespace amrex {

template <int NStructReal, int NStructInt, int NArrayReal, int NArrayInt>
void
ParticleContainer<NStructReal, NStructInt, NArrayReal, NArrayInt>::AssignDensity(int rho_index,
                                                                                 Vector<std::unique_ptr<MultiFab> >& mf_to_be_filled, 
                                                                                 int lev_min, int ncomp, int finest_level, int ngrow) const
{
    
    BL_PROFILE("ParticleContainer::AssignDensity()");
    
    if (rho_index != 0) amrex::Abort("AssignDensity only works if rho_index = 0");
    
    BL_ASSERT(NStructReal >= 1);
    BL_ASSERT(NStructReal >= ncomp);
    BL_ASSERT(ncomp == 1 || ncomp == AMREX_SPACEDIM+1);
    
    if (finest_level == -1) {
        finest_level = this->finestLevel();
    }
    while (!this->m_gdb->LevelDefined(finest_level)) {
        finest_level--;
    }
<<<<<<< HEAD

    auto ng = std::max(2, ngrow);  // always use at least 2 for InterpFromCoarse
    
    // Create the space for mf_to_be_filled, regardless of whether we'll need a temporary mf
    mf_to_be_filled.resize(finest_level+1);
    for (int lev = lev_min; lev <= finest_level; lev++)
    {
=======
        
    // Create the space for mf_to_be_filled, regardless of whether we'll need a temporary mf
    mf_to_be_filled.resize(finest_level+1);
    for (int lev = lev_min; lev <= finest_level; lev++)
    { 
        auto ng = lev == lev_min ? IntVect(AMREX_D_DECL(2,2,2)) : this->m_gdb->refRatio(lev-1);
>>>>>>> 124db5ef
        mf_to_be_filled[lev].reset(new MultiFab(this->m_gdb->boxArray(lev),
                                                this->m_gdb->DistributionMap(lev), ncomp, ng));
        mf_to_be_filled[lev]->setVal(0.0);
    }
    
    // Test whether the grid structure of the boxArray is the same as the ParticleBoxArray at all levels 
    bool all_grids_the_same = true; 
    for (int lev = lev_min; lev <= finest_level; lev++)
    {
        if (!this->OnSameGrids(lev, *mf_to_be_filled[lev]))
        {
            all_grids_the_same = false;
            break;
        }
    }
    
    Vector<std::unique_ptr<MultiFab> > mf_part;
    if (!all_grids_the_same)
    { 
        // Create the space for the temporary, mf_part
        mf_part.resize(finest_level+1);
        for (int lev = lev_min; lev <= finest_level; lev++)
        {
<<<<<<< HEAD
=======
            auto ng = lev == lev_min ? IntVect(AMREX_D_DECL(2,2,2)) : this->m_gdb->refRatio(lev-1);
>>>>>>> 124db5ef
            mf_part[lev].reset(new MultiFab(this->ParticleBoxArray(lev), 
                                            this->ParticleDistributionMap(lev), ncomp, ng));
            mf_part[lev]->setVal(0.0);
        }
    }
    
    auto & mf = (all_grids_the_same) ? mf_to_be_filled : mf_part;
    
    if (finest_level == 0)
    {
        //
        // Just use the far simpler single-level version.
        //
        this->AssignCellDensitySingleLevel(rho_index, *mf[0], 0, ncomp);
        //
        // I believe that we don't need any information in ghost cells so we don't copy those.
        //
        if ( ! all_grids_the_same) {
            mf_to_be_filled[0]->copy(*mf[0],0,0,ncomp);
        }
        return;
    }
    
    PhysBCFunct cphysbc, fphysbc;
    int lo_bc[] = {BCType::int_dir, BCType::int_dir, BCType::int_dir}; // periodic boundaries
    int hi_bc[] = {BCType::int_dir, BCType::int_dir, BCType::int_dir};
    Vector<BCRec> bcs(1, BCRec(lo_bc, hi_bc));
    PCInterp mapper;
    
    Vector<std::unique_ptr<MultiFab> > tmp(finest_level+1);
    for (int lev = lev_min; lev <= finest_level; ++lev) {
        const BoxArray& ba = mf[lev]->boxArray();
        const DistributionMapping& dm = mf[lev]->DistributionMap();
        tmp[lev].reset(new MultiFab(ba, dm, 1, 0));
        tmp[lev]->setVal(0.0);
    }
    
    for (int lev = lev_min; lev <= finest_level; ++lev) {
        
        this->AssignCellDensitySingleLevel(rho_index, *mf[lev], lev, 1, 0);
        
        if (lev < finest_level) {
            amrex::InterpFromCoarseLevel(*tmp[lev+1], 0.0, *mf[lev],
                                         rho_index, rho_index, ncomp,
                                         this->m_gdb->Geom(lev),
                                         this->m_gdb->Geom(lev+1),
                                         cphysbc, fphysbc,
                                         this->m_gdb->refRatio(lev), &mapper, bcs);
        }
        
        if (lev > lev_min) {
            // Note - this will double count the mass on the coarse level in 
            // regions covered by the fine level, but this will be corrected
            // below in the call to average_down.
            amrex::sum_fine_to_coarse(*mf[lev], *mf[lev-1], rho_index, 1,
                                      this->m_gdb->refRatio(lev-1),
                                      this->m_gdb->Geom(lev-1),
                                      this->m_gdb->Geom(lev));
        }
        
        mf[lev]->plus(*tmp[lev], rho_index, ncomp, 0);
    }
    
    for (int lev = finest_level - 1; lev >= lev_min; --lev) {
        amrex::average_down(*mf[lev+1], *mf[lev], rho_index, ncomp, this->m_gdb->refRatio(lev));
    }
    
    if (!all_grids_the_same) {
        for (int lev = lev_min; lev <= finest_level; lev++) {
            mf_to_be_filled[lev]->copy(*mf_part[lev],0,0,1);
        }
    }
    if (lev_min > 0) {
        int nlevels = finest_level - lev_min + 1;
        for (int i = 0; i < nlevels; i++)
            {
                mf_to_be_filled[i] = std::move(mf_to_be_filled[i+lev_min]);
            }
        mf_to_be_filled.resize(nlevels);
    }
}

template <int NStructReal, int NStructInt=0, int NArrayReal=0, int NArrayInt=0>
class AmrParticleContainer
        : public ParticleContainer<NStructReal, NStructInt, NArrayReal, NArrayInt>
{

public:

    typedef Particle<NStructReal, NStructInt> ParticleType;
    
    AmrParticleContainer (AmrCore* amr_core)
        : ParticleContainer<NStructReal, NStructInt, NArrayReal, NArrayInt>(amr_core->GetParGDB())
    {
    }

    AmrParticleContainer (const Vector<Geometry>            & geom, 
                          const Vector<DistributionMapping> & dmap,
                          const Vector<BoxArray>            & ba,
                          const Vector<int>                 & rr)
        : ParticleContainer<NStructReal, NStructInt, NArrayReal, NArrayInt>(geom, dmap, ba, rr)
    {
    }
    
    ~AmrParticleContainer () {}
    
};

class AmrTracerParticleContainer
    : public TracerParticleContainer
{
public:

    AmrTracerParticleContainer (AmrCore* amr_core)
	: TracerParticleContainer(amr_core->GetParGDB())
    {
    }

    ~AmrTracerParticleContainer () {}
};

}

#endif<|MERGE_RESOLUTION|>--- conflicted
+++ resolved
@@ -30,7 +30,6 @@
     while (!this->m_gdb->LevelDefined(finest_level)) {
         finest_level--;
     }
-<<<<<<< HEAD
 
     auto ng = std::max(2, ngrow);  // always use at least 2 for InterpFromCoarse
     
@@ -38,14 +37,6 @@
     mf_to_be_filled.resize(finest_level+1);
     for (int lev = lev_min; lev <= finest_level; lev++)
     {
-=======
-        
-    // Create the space for mf_to_be_filled, regardless of whether we'll need a temporary mf
-    mf_to_be_filled.resize(finest_level+1);
-    for (int lev = lev_min; lev <= finest_level; lev++)
-    { 
-        auto ng = lev == lev_min ? IntVect(AMREX_D_DECL(2,2,2)) : this->m_gdb->refRatio(lev-1);
->>>>>>> 124db5ef
         mf_to_be_filled[lev].reset(new MultiFab(this->m_gdb->boxArray(lev),
                                                 this->m_gdb->DistributionMap(lev), ncomp, ng));
         mf_to_be_filled[lev]->setVal(0.0);
@@ -69,10 +60,6 @@
         mf_part.resize(finest_level+1);
         for (int lev = lev_min; lev <= finest_level; lev++)
         {
-<<<<<<< HEAD
-=======
-            auto ng = lev == lev_min ? IntVect(AMREX_D_DECL(2,2,2)) : this->m_gdb->refRatio(lev-1);
->>>>>>> 124db5ef
             mf_part[lev].reset(new MultiFab(this->ParticleBoxArray(lev), 
                                             this->ParticleDistributionMap(lev), ncomp, ng));
             mf_part[lev]->setVal(0.0);
