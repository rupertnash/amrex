--- conflicted
+++ resolved
@@ -232,10 +232,6 @@
     //
     if ( ! levelDirectoryCreated) {
       if (ParallelDescriptor::IOProcessor()) {
-<<<<<<< HEAD
-          // amrex::Print() << "IOIOIOIO:CD  AmrLevel::writePlotFile:  " << FullPath << "\n";
-=======
->>>>>>> beb7f603
         if ( ! amrex::UtilCreateDirectory(FullPath, 0755)) {
             amrex::CreateDirectoryFailed(FullPath);
 	}
@@ -2144,10 +2140,6 @@
     LevelDirectoryNames(dir, LevelDir, FullPath);
 
     if(ParallelDescriptor::IOProcessor()) {
-<<<<<<< HEAD
-//      amrex::Print() << "IOIOIOIO:CD  AmrLevel::CreateLevelDirectory:  " << FullPath << "\n";
-=======
->>>>>>> beb7f603
       if( ! amrex::UtilCreateDirectory(FullPath, 0755)) {
         amrex::CreateDirectoryFailed(FullPath);
       }
