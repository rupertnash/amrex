--- conflicted
+++ resolved
@@ -604,127 +604,6 @@
     util::DoReduceReal(r,MPI_SUM,cnt,cpu);
 }
 
-<<<<<<< HEAD
-void
-ParallelDescriptor::util::DoAllReduceLongLong (long long&  r,
-					       MPI_Op op)
-{
-    BL_PROFILE_S("ParallelDescriptor::util::DoAllReduceLongLong()");
-    BL_COMM_PROFILE_ALLREDUCE(Profiler::AllReduceL, Profiler::BeforeCall(), true);  // really need AllReduceLL
-
-    long long recv;
-
-    BL_MPI_REQUIRE( MPI_Allreduce(&r,
-                                  &recv,
-                                  1,
-                                  MPI_LONG_LONG,
-                                  op,
-                                  Communicator()) );
-    BL_COMM_PROFILE_ALLREDUCE(Profiler::AllReduceL, sizeof(long long), false);
-    r = recv;
-}
-
-void
-ParallelDescriptor::util::DoAllReduceLongLong (long long*  r,
-					       MPI_Op op,
-					       int    cnt)
-{
-    BL_PROFILE_S("ParallelDescriptor::util::DoAllReduceLongLong()");
-    BL_COMM_PROFILE_ALLREDUCE(Profiler::AllReduceL, Profiler::BeforeCall(), true);  // really need AllReduceLL
-
-    BL_ASSERT(cnt > 0);
-
-    Array<long long> recv(cnt);
-
-    BL_MPI_REQUIRE( MPI_Allreduce(r,
-                                  recv.dataPtr(),
-                                  cnt,
-                                  MPI_LONG_LONG,
-                                  op,
-                                  Communicator()) );
-    BL_COMM_PROFILE_ALLREDUCE(Profiler::AllReduceL, cnt * sizeof(long long), false);
-    for (int i = 0; i < cnt; i++)
-        r[i] = recv[i];
-}
-
-void
-ParallelDescriptor::util::DoReduceLongLong (long long&  r,
-					    MPI_Op op,
-					    int    cpu)
-{
-    BL_PROFILE_S("ParallelDescriptor::util::DoAllReduceLongLong()");
-    BL_COMM_PROFILE_REDUCE(Profiler::AllReduceL, sizeof(long long), cpu);
-
-    long long recv;
-
-    BL_MPI_REQUIRE( MPI_Reduce(&r,
-                               &recv,
-                               1,
-                               MPI_LONG_LONG,
-                               op,
-                               cpu,
-                               Communicator()));
-
-    BL_COMM_PROFILE_REDUCE(Profiler::AllReduceL, Profiler::AfterCall(), cpu);
-    if (ParallelDescriptor::MyProc() == cpu)
-        r = recv;
-}
-
-void
-ParallelDescriptor::util::DoReduceLongLong (long long*  r,
-					    MPI_Op op,
-					    int    cnt,
-					    int    cpu)
-{
-    BL_PROFILE_S("ParallelDescriptor::util::DoAllReduceLongLong()");
-    BL_COMM_PROFILE_REDUCE(Profiler::AllReduceL, cnt * sizeof(long long), cpu);
-
-    BL_ASSERT(cnt > 0);
-
-    Array<long long> recv(cnt);
-
-    BL_MPI_REQUIRE( MPI_Reduce(r,
-                               recv.dataPtr(),
-                               cnt,
-                               MPI_LONG_LONG,
-                               op,
-                               cpu,
-                               Communicator()));
-
-    BL_COMM_PROFILE_REDUCE(Profiler::AllReduceL, Profiler::AfterCall(), cpu);
-    if (ParallelDescriptor::MyProc() == cpu)
-    {
-        for (int i = 0; i < cnt; i++)
-            r[i] = recv[i];
-    }
-}
-
-void
-ParallelDescriptor::ReduceLongLongSum (long long& r)
-{
-    util::DoAllReduceLongLong(r,MPI_SUM);
-}
-
-void
-ParallelDescriptor::ReduceLongLongSum (long long* r, int cnt)
-{
-    util::DoAllReduceLongLong(r,MPI_SUM,cnt);
-}
-
-void
-ParallelDescriptor::ReduceLongLongSum (long long& r, int cpu)
-{
-    util::DoReduceLongLong(r,MPI_SUM,cpu);
-}
-
-void
-ParallelDescriptor::ReduceLongLongSum (long long* r, int cnt, int cpu)
-{
-    util::DoReduceLongLong(r,MPI_SUM,cnt,cpu);
-}
-=======
->>>>>>> c08554b2
-
 void
 ParallelDescriptor::util::DoAllReduceLong (long&  r,
                                            MPI_Op op)
