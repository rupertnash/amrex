--- conflicted
+++ resolved
@@ -1229,18 +1229,12 @@
       int myProc(ParallelDescriptor::MyProc());
       if(tries <= maxTries) {
         std::cout << "PROC: " << myProc << " :: STREAMRETRY_" << suffix << " # "
-<<<<<<< HEAD
-                  << tries << " :: ";
-        std::cout << "gbfe:  " << sros.good() << sros.bad()
-	          << sros.fail() << sros.eof() << std::endl;
-=======
                   << tries << " :: gbfe:  "
                   << sros.good() << sros.bad() << sros.fail() << sros.eof()
                   << " :: sec = " << ParallelDescriptor::second()
                   << " :: os.tellp() = " << sros.tellp()
                   << " :: rewind spos = " << spos
                   << std::endl;
->>>>>>> b6cb92f1
         sros.clear();  // clear the bad bits
         std::cout << "After os.clear() : gbfe:  " << sros.good() << sros.bad()
 	          << sros.fail() << sros.eof() << std::endl;
@@ -1248,12 +1242,6 @@
         ++tries;
         return true;
       } else {
-<<<<<<< HEAD
-        std::cout << "PROC: " << myProc << " :: STREAMFAILED_" << suffix
-                  << " :: File may be corrupt.  :: ";
-        std::cout << "gbfe:  " << sros.good() << sros.bad()
-	          << sros.fail() << sros.eof() << std::endl;
-=======
         std::cout << "PROC: " << myProc << " :: STREAMFAILED_" << suffix << " # "
                   << tries << " :: File may be corrupt.  :: gbfe:  "
                   << sros.good() << sros.bad() << sros.fail() << sros.eof()
@@ -1261,7 +1249,6 @@
                   << " :: os.tellp() = " << sros.tellp()
                   << " :: rewind spos = " << spos
                   << std::endl;
->>>>>>> b6cb92f1
         sros.clear();  // clear the bad bits
         std::cout << "After os.clear() : gbfe:  " << sros.good() << sros.bad()
 	          << sros.fail() << sros.eof() << std::endl;
