--- conflicted
+++ resolved
@@ -97,15 +97,13 @@
               FabAlloc                   mem_mode = Fab_allocate,
 	      const IntVect&             nodal = IntVect::TheZeroVector());
 
-<<<<<<< HEAD
-    virtual ~MultiFab() { }
-
-=======
     MultiFab (const BoxArray& bs,
               int             ncomp,
               int             ngrow,
 	      ParallelDescriptor::Color color);
->>>>>>> 37e95a29
+
+    virtual ~MultiFab() { }
+
 
     void operator= (const Real& r);
     //
