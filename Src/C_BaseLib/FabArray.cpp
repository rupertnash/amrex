--- conflicted
+++ resolved
@@ -705,6 +705,9 @@
         //
         return cache_it;
 
+    // For local copy, all workers in the same team will have the identical copy of tags
+    // so that they can share work.  But for remote communication, they are all different.
+
     const int nlocal = imap.size();
     const int ng = si.m_ngrow;
     std::vector< std::pair<int,Box> > isects;
@@ -726,24 +729,12 @@
 
 	    if (krcv == ksnd) continue;  // same box
 
-<<<<<<< HEAD
 	    if (ParallelDescriptor::sameTeam(dst_owner)) {
-		const BoxList tilelist(bx, FabArrayBase::comm_tile_size);
-		for (BoxList::const_iterator
-			 it_tile  = tilelist.begin(),
-			 End_tile = tilelist.end();   it_tile != End_tile; ++it_tile)
-		{
-		    TheFB.m_LocTags->push_back(CopyComTag(*it_tile, krcv, ksnd));
-		}
+		continue;  // local copy will be dealt with later
 	    } else if (MyProc == ParallelDescriptor::TeamSender(dm[ksnd])) {
 		int recv_rank = ParallelDescriptor::TeamReceiver(dst_owner);
 		send_tags[recv_rank].push_back(CopyComTag(bx, krcv, ksnd));
 	    }
-=======
-	    if (dst_owner == MyProc) continue;  // local copy will be dealt with later
-
-	    send_tags[dst_owner].push_back(CopyComTag(bx, krcv, ksnd));
->>>>>>> 31b5414d
 	}
     }
 
@@ -758,6 +749,10 @@
     }
 #endif
 
+    if (ParallelDescriptor::TeamSize() > 1) {
+	check_local = true;
+    }
+
     if (ba.ixType().cellCentered()) {
 	TheFB.m_threadsafe_loc = true;
 	TheFB.m_threadsafe_rcv = true;
@@ -790,14 +785,7 @@
 
 	    if (krcv == ksnd) continue;  // same box
 
-<<<<<<< HEAD
-	    if (ParallelDescriptor::sameTeam(src_owner)) continue;  // local copy has been dealt with already
-
-	    if (MyProc == ParallelDescriptor::TeamReceiver(dm[krcv])) {
-		int send_rank = ParallelDescriptor::TeamSender(src_owner);
-		recv_tags[send_rank].push_back(CopyComTag(bx, krcv, ksnd));
-=======
-	    if (src_owner == MyProc) { // local copy
+	    if (ParallelDescriptor::sameTeam(src_owner)) { // local copy
 		const BoxList tilelist(bx, FabArrayBase::comm_tile_size);
 		for (BoxList::const_iterator
 			 it_tile  = tilelist.begin(),
@@ -808,12 +796,12 @@
 		if (check_local) {
 		    localtouch.plus(1, bx);
 		}
-	    } else {
-		recv_tags[src_owner].push_back(CopyComTag(bx, krcv, ksnd));
+	    } else if (MyProc == ParallelDescriptor::TeamReceiver(dm[krcv])) {
+		int send_rank = ParallelDescriptor::TeamSender(src_owner);
+		recv_tags[send_rank].push_back(CopyComTag(bx, krcv, ksnd));
 		if (check_remote) {
 		    remotetouch.plus(1, bx);
 		}
->>>>>>> 31b5414d
 	    }
 	}
 
@@ -908,20 +896,6 @@
 	}
     }
 
-<<<<<<< HEAD
-    //
-    // set thread safety
-    //
-    if (ba.ixType().cellCentered()) {
-	TheFB.m_threadsafe_loc = true;
-	TheFB.m_threadsafe_rcv = true;
-    } else {
-	TheFB.m_threadsafe_loc = false;
-	TheFB.m_threadsafe_rcv = false;
-    }
-
-=======
->>>>>>> 31b5414d
     return cache_it;
 }
 
